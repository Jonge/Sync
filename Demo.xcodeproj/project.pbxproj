// !$*UTF8*$!
{
	archiveVersion = 1;
	classes = {
	};
	objectVersion = 46;
	objects = {

/* Begin PBXBuildFile section */
		14241EA01DBC3A6F0042ED81 /* NSArray+Sync.swift in Sources */ = {isa = PBXBuildFile; fileRef = 44968BF51DA0021300E71A53 /* NSArray+Sync.swift */; };
		14241EA11DBC3A6F0042ED81 /* NSEntityDescription+Sync.swift in Sources */ = {isa = PBXBuildFile; fileRef = 44968BF61DA0021300E71A53 /* NSEntityDescription+Sync.swift */; };
		14241EA21DBC3A6F0042ED81 /* NSManagedObject+Sync.swift in Sources */ = {isa = PBXBuildFile; fileRef = 44968BF71DA0021300E71A53 /* NSManagedObject+Sync.swift */; };
		14241EA31DBC3A6F0042ED81 /* NSManagedObjectContext+Sync.swift in Sources */ = {isa = PBXBuildFile; fileRef = 44968BF81DA0021300E71A53 /* NSManagedObjectContext+Sync.swift */; };
		14241EA41DBC3A6F0042ED81 /* Sync.swift in Sources */ = {isa = PBXBuildFile; fileRef = 44968BF91DA0021300E71A53 /* Sync.swift */; };
		14241EA51DBC3A6F0042ED81 /* DataFilter.swift in Sources */ = {isa = PBXBuildFile; fileRef = 445D3BB81D9F932C007F9E26 /* DataFilter.swift */; };
		14241EA71DBC3A6F0042ED81 /* TestCheck.swift in Sources */ = {isa = PBXBuildFile; fileRef = 449828031D9F8F2D00E2BCA3 /* TestCheck.swift */; };
		14241EA81DBC3A770042ED81 /* NSArray+Sync.swift in Sources */ = {isa = PBXBuildFile; fileRef = 44968BF51DA0021300E71A53 /* NSArray+Sync.swift */; };
		14241EA91DBC3A770042ED81 /* NSEntityDescription+Sync.swift in Sources */ = {isa = PBXBuildFile; fileRef = 44968BF61DA0021300E71A53 /* NSEntityDescription+Sync.swift */; };
		14241EAA1DBC3A770042ED81 /* NSManagedObject+Sync.swift in Sources */ = {isa = PBXBuildFile; fileRef = 44968BF71DA0021300E71A53 /* NSManagedObject+Sync.swift */; };
		14241EAB1DBC3A770042ED81 /* NSManagedObjectContext+Sync.swift in Sources */ = {isa = PBXBuildFile; fileRef = 44968BF81DA0021300E71A53 /* NSManagedObjectContext+Sync.swift */; };
		14241EAC1DBC3A770042ED81 /* Sync.swift in Sources */ = {isa = PBXBuildFile; fileRef = 44968BF91DA0021300E71A53 /* Sync.swift */; };
		14241EAD1DBC3A770042ED81 /* DataFilter.swift in Sources */ = {isa = PBXBuildFile; fileRef = 445D3BB81D9F932C007F9E26 /* DataFilter.swift */; };
		14241EAF1DBC3A770042ED81 /* TestCheck.swift in Sources */ = {isa = PBXBuildFile; fileRef = 449828031D9F8F2D00E2BCA3 /* TestCheck.swift */; };
		14241EB01DBC3A7F0042ED81 /* NSArray+Sync.swift in Sources */ = {isa = PBXBuildFile; fileRef = 44968BF51DA0021300E71A53 /* NSArray+Sync.swift */; };
		14241EB11DBC3A7F0042ED81 /* NSEntityDescription+Sync.swift in Sources */ = {isa = PBXBuildFile; fileRef = 44968BF61DA0021300E71A53 /* NSEntityDescription+Sync.swift */; };
		14241EB21DBC3A7F0042ED81 /* NSManagedObject+Sync.swift in Sources */ = {isa = PBXBuildFile; fileRef = 44968BF71DA0021300E71A53 /* NSManagedObject+Sync.swift */; };
		14241EB31DBC3A7F0042ED81 /* NSManagedObjectContext+Sync.swift in Sources */ = {isa = PBXBuildFile; fileRef = 44968BF81DA0021300E71A53 /* NSManagedObjectContext+Sync.swift */; };
		14241EB41DBC3A7F0042ED81 /* Sync.swift in Sources */ = {isa = PBXBuildFile; fileRef = 44968BF91DA0021300E71A53 /* Sync.swift */; };
		14241EB51DBC3A7F0042ED81 /* DataFilter.swift in Sources */ = {isa = PBXBuildFile; fileRef = 445D3BB81D9F932C007F9E26 /* DataFilter.swift */; };
		14241EB71DBC3A7F0042ED81 /* TestCheck.swift in Sources */ = {isa = PBXBuildFile; fileRef = 449828031D9F8F2D00E2BCA3 /* TestCheck.swift */; };
		14241EB81DBC3A880042ED81 /* NSArray+Sync.swift in Sources */ = {isa = PBXBuildFile; fileRef = 44968BF51DA0021300E71A53 /* NSArray+Sync.swift */; };
		14241EB91DBC3A880042ED81 /* NSEntityDescription+Sync.swift in Sources */ = {isa = PBXBuildFile; fileRef = 44968BF61DA0021300E71A53 /* NSEntityDescription+Sync.swift */; };
		14241EBA1DBC3A880042ED81 /* NSManagedObject+Sync.swift in Sources */ = {isa = PBXBuildFile; fileRef = 44968BF71DA0021300E71A53 /* NSManagedObject+Sync.swift */; };
		14241EBB1DBC3A880042ED81 /* NSManagedObjectContext+Sync.swift in Sources */ = {isa = PBXBuildFile; fileRef = 44968BF81DA0021300E71A53 /* NSManagedObjectContext+Sync.swift */; };
		14241EBC1DBC3A880042ED81 /* Sync.swift in Sources */ = {isa = PBXBuildFile; fileRef = 44968BF91DA0021300E71A53 /* Sync.swift */; };
		14241EBD1DBC3A880042ED81 /* DataFilter.swift in Sources */ = {isa = PBXBuildFile; fileRef = 445D3BB81D9F932C007F9E26 /* DataFilter.swift */; };
		14241EBF1DBC3A880042ED81 /* TestCheck.swift in Sources */ = {isa = PBXBuildFile; fileRef = 449828031D9F8F2D00E2BCA3 /* TestCheck.swift */; };
		142CD2A81DEF39AE002FDABE /* Sync+DataStack.swift in Sources */ = {isa = PBXBuildFile; fileRef = 142CD2A31DEF39AE002FDABE /* Sync+DataStack.swift */; };
		142CD2A91DEF39AE002FDABE /* Sync+DataStack.swift in Sources */ = {isa = PBXBuildFile; fileRef = 142CD2A31DEF39AE002FDABE /* Sync+DataStack.swift */; };
		142CD2AA1DEF39AE002FDABE /* Sync+DataStack.swift in Sources */ = {isa = PBXBuildFile; fileRef = 142CD2A31DEF39AE002FDABE /* Sync+DataStack.swift */; };
		142CD2AB1DEF39AE002FDABE /* Sync+DataStack.swift in Sources */ = {isa = PBXBuildFile; fileRef = 142CD2A31DEF39AE002FDABE /* Sync+DataStack.swift */; };
		142CD2B11DEF3A01002FDABE /* Sync+NSPersistentContainer.swift in Sources */ = {isa = PBXBuildFile; fileRef = 142CD2AC1DEF3A01002FDABE /* Sync+NSPersistentContainer.swift */; };
		142CD2B21DEF3A01002FDABE /* Sync+NSPersistentContainer.swift in Sources */ = {isa = PBXBuildFile; fileRef = 142CD2AC1DEF3A01002FDABE /* Sync+NSPersistentContainer.swift */; };
		142CD2B31DEF3A01002FDABE /* Sync+NSPersistentContainer.swift in Sources */ = {isa = PBXBuildFile; fileRef = 142CD2AC1DEF3A01002FDABE /* Sync+NSPersistentContainer.swift */; };
		142CD2B41DEF3A01002FDABE /* Sync+NSPersistentContainer.swift in Sources */ = {isa = PBXBuildFile; fileRef = 142CD2AC1DEF3A01002FDABE /* Sync+NSPersistentContainer.swift */; };
		14549A0B1E7C2E1000A77F2E /* Sync+Helpers.swift in Sources */ = {isa = PBXBuildFile; fileRef = 14549A0A1E7C2E1000A77F2E /* Sync+Helpers.swift */; };
		14549A0C1E7C2E1000A77F2E /* Sync+Helpers.swift in Sources */ = {isa = PBXBuildFile; fileRef = 14549A0A1E7C2E1000A77F2E /* Sync+Helpers.swift */; };
		14549A0D1E7C2E1000A77F2E /* Sync+Helpers.swift in Sources */ = {isa = PBXBuildFile; fileRef = 14549A0A1E7C2E1000A77F2E /* Sync+Helpers.swift */; };
		14549A0E1E7C2E1000A77F2E /* Sync+Helpers.swift in Sources */ = {isa = PBXBuildFile; fileRef = 14549A0A1E7C2E1000A77F2E /* Sync+Helpers.swift */; };
		1467388C1E7ADBA700913C8E /* DataStack.swift in Sources */ = {isa = PBXBuildFile; fileRef = 1467388B1E7ADBA700913C8E /* DataStack.swift */; };
		1467388D1E7ADBA700913C8E /* DataStack.swift in Sources */ = {isa = PBXBuildFile; fileRef = 1467388B1E7ADBA700913C8E /* DataStack.swift */; };
		1467388E1E7ADBA700913C8E /* DataStack.swift in Sources */ = {isa = PBXBuildFile; fileRef = 1467388B1E7ADBA700913C8E /* DataStack.swift */; };
		1467388F1E7ADBA700913C8E /* DataStack.swift in Sources */ = {isa = PBXBuildFile; fileRef = 1467388B1E7ADBA700913C8E /* DataStack.swift */; };
		14867DD31E7AF4D2001D228A /* DataFilter.xcdatamodeld in Sources */ = {isa = PBXBuildFile; fileRef = 14867D011E7AF4D1001D228A /* DataFilter.xcdatamodeld */; };
		14867DD41E7AF4D2001D228A /* DataFilter.xcdatamodeld in Sources */ = {isa = PBXBuildFile; fileRef = 14867D011E7AF4D1001D228A /* DataFilter.xcdatamodeld */; };
		14867DD51E7AF4D2001D228A /* DataFilter.xcdatamodeld in Sources */ = {isa = PBXBuildFile; fileRef = 14867D011E7AF4D1001D228A /* DataFilter.xcdatamodeld */; };
		14867DD61E7AF4D2001D228A /* DataFilterTests.swift in Sources */ = {isa = PBXBuildFile; fileRef = 14867D031E7AF4D1001D228A /* DataFilterTests.swift */; };
		14867DD71E7AF4D2001D228A /* DataFilterTests.swift in Sources */ = {isa = PBXBuildFile; fileRef = 14867D031E7AF4D1001D228A /* DataFilterTests.swift */; };
		14867DD81E7AF4D2001D228A /* DataFilterTests.swift in Sources */ = {isa = PBXBuildFile; fileRef = 14867D031E7AF4D1001D228A /* DataFilterTests.swift */; };
		14867DD91E7AF4D2001D228A /* note.json in Resources */ = {isa = PBXBuildFile; fileRef = 14867D041E7AF4D1001D228A /* note.json */; };
		14867DDA1E7AF4D2001D228A /* note.json in Resources */ = {isa = PBXBuildFile; fileRef = 14867D041E7AF4D1001D228A /* note.json */; };
		14867DDB1E7AF4D2001D228A /* note.json in Resources */ = {isa = PBXBuildFile; fileRef = 14867D041E7AF4D1001D228A /* note.json */; };
		14867DDC1E7AF4D2001D228A /* simple.json in Resources */ = {isa = PBXBuildFile; fileRef = 14867D051E7AF4D1001D228A /* simple.json */; };
		14867DDD1E7AF4D2001D228A /* simple.json in Resources */ = {isa = PBXBuildFile; fileRef = 14867D051E7AF4D1001D228A /* simple.json */; };
		14867DDE1E7AF4D2001D228A /* simple.json in Resources */ = {isa = PBXBuildFile; fileRef = 14867D051E7AF4D1001D228A /* simple.json */; };
		14867DDF1E7AF4D2001D228A /* users-with-nil.json in Resources */ = {isa = PBXBuildFile; fileRef = 14867D061E7AF4D1001D228A /* users-with-nil.json */; };
		14867DE01E7AF4D2001D228A /* users-with-nil.json in Resources */ = {isa = PBXBuildFile; fileRef = 14867D061E7AF4D1001D228A /* users-with-nil.json */; };
		14867DE11E7AF4D2001D228A /* users-with-nil.json in Resources */ = {isa = PBXBuildFile; fileRef = 14867D061E7AF4D1001D228A /* users-with-nil.json */; };
		14867DE21E7AF4D2001D228A /* users-with-null.json in Resources */ = {isa = PBXBuildFile; fileRef = 14867D071E7AF4D1001D228A /* users-with-null.json */; };
		14867DE31E7AF4D2001D228A /* users-with-null.json in Resources */ = {isa = PBXBuildFile; fileRef = 14867D071E7AF4D1001D228A /* users-with-null.json */; };
		14867DE41E7AF4D2001D228A /* users-with-null.json in Resources */ = {isa = PBXBuildFile; fileRef = 14867D071E7AF4D1001D228A /* users-with-null.json */; };
		14867DE51E7AF4D2001D228A /* users.json in Resources */ = {isa = PBXBuildFile; fileRef = 14867D081E7AF4D1001D228A /* users.json */; };
		14867DE61E7AF4D2001D228A /* users.json in Resources */ = {isa = PBXBuildFile; fileRef = 14867D081E7AF4D1001D228A /* users.json */; };
		14867DE71E7AF4D2001D228A /* users.json in Resources */ = {isa = PBXBuildFile; fileRef = 14867D081E7AF4D1001D228A /* users.json */; };
		14867DE81E7AF4D2001D228A /* users2.json in Resources */ = {isa = PBXBuildFile; fileRef = 14867D091E7AF4D1001D228A /* users2.json */; };
		14867DE91E7AF4D2001D228A /* users2.json in Resources */ = {isa = PBXBuildFile; fileRef = 14867D091E7AF4D1001D228A /* users2.json */; };
		14867DEA1E7AF4D2001D228A /* users2.json in Resources */ = {isa = PBXBuildFile; fileRef = 14867D091E7AF4D1001D228A /* users2.json */; };
		14867DEB1E7AF4D2001D228A /* users3.json in Resources */ = {isa = PBXBuildFile; fileRef = 14867D0A1E7AF4D2001D228A /* users3.json */; };
		14867DEC1E7AF4D2001D228A /* users3.json in Resources */ = {isa = PBXBuildFile; fileRef = 14867D0A1E7AF4D2001D228A /* users3.json */; };
		14867DED1E7AF4D2001D228A /* users3.json in Resources */ = {isa = PBXBuildFile; fileRef = 14867D0A1E7AF4D2001D228A /* users3.json */; };
		14867DEE1E7AF4D2001D228A /* LightweightMigrationModel.xcdatamodel in Sources */ = {isa = PBXBuildFile; fileRef = 14867D0C1E7AF4D2001D228A /* LightweightMigrationModel.xcdatamodel */; };
		14867DEF1E7AF4D2001D228A /* LightweightMigrationModel.xcdatamodel in Sources */ = {isa = PBXBuildFile; fileRef = 14867D0C1E7AF4D2001D228A /* LightweightMigrationModel.xcdatamodel */; };
		14867DF01E7AF4D2001D228A /* LightweightMigrationModel.xcdatamodel in Sources */ = {isa = PBXBuildFile; fileRef = 14867D0C1E7AF4D2001D228A /* LightweightMigrationModel.xcdatamodel */; };
		14867DF11E7AF4D2001D228A /* ModelGroup.xcdatamodeld in Sources */ = {isa = PBXBuildFile; fileRef = 14867D0D1E7AF4D2001D228A /* ModelGroup.xcdatamodeld */; };
		14867DF21E7AF4D2001D228A /* ModelGroup.xcdatamodeld in Sources */ = {isa = PBXBuildFile; fileRef = 14867D0D1E7AF4D2001D228A /* ModelGroup.xcdatamodeld */; };
		14867DF31E7AF4D2001D228A /* ModelGroup.xcdatamodeld in Sources */ = {isa = PBXBuildFile; fileRef = 14867D0D1E7AF4D2001D228A /* ModelGroup.xcdatamodeld */; };
		14867DF41E7AF4D2001D228A /* SimpleModel.xcdatamodel in Sources */ = {isa = PBXBuildFile; fileRef = 14867D0F1E7AF4D2001D228A /* SimpleModel.xcdatamodel */; };
		14867DF51E7AF4D2001D228A /* SimpleModel.xcdatamodel in Sources */ = {isa = PBXBuildFile; fileRef = 14867D0F1E7AF4D2001D228A /* SimpleModel.xcdatamodel */; };
		14867DF61E7AF4D2001D228A /* SimpleModel.xcdatamodel in Sources */ = {isa = PBXBuildFile; fileRef = 14867D0F1E7AF4D2001D228A /* SimpleModel.xcdatamodel */; };
		14867DF71E7AF4D2001D228A /* Tests.swift in Sources */ = {isa = PBXBuildFile; fileRef = 14867D101E7AF4D2001D228A /* Tests.swift */; };
		14867DF81E7AF4D2001D228A /* Tests.swift in Sources */ = {isa = PBXBuildFile; fileRef = 14867D101E7AF4D2001D228A /* Tests.swift */; };
		14867DF91E7AF4D2001D228A /* Tests.swift in Sources */ = {isa = PBXBuildFile; fileRef = 14867D101E7AF4D2001D228A /* Tests.swift */; };
		14867DFA1E7AF4D2001D228A /* DateTests.swift in Sources */ = {isa = PBXBuildFile; fileRef = 14867D121E7AF4D2001D228A /* DateTests.swift */; };
		14867DFB1E7AF4D2001D228A /* DateTests.swift in Sources */ = {isa = PBXBuildFile; fileRef = 14867D121E7AF4D2001D228A /* DateTests.swift */; };
		14867DFC1E7AF4D2001D228A /* DateTests.swift in Sources */ = {isa = PBXBuildFile; fileRef = 14867D121E7AF4D2001D228A /* DateTests.swift */; };
		14867E061E7AF4D2001D228A /* DeleteTests.swift in Sources */ = {isa = PBXBuildFile; fileRef = 14867D1A1E7AF4D2001D228A /* DeleteTests.swift */; };
		14867E071E7AF4D2001D228A /* DeleteTests.swift in Sources */ = {isa = PBXBuildFile; fileRef = 14867D1A1E7AF4D2001D228A /* DeleteTests.swift */; };
		14867E081E7AF4D2001D228A /* DeleteTests.swift in Sources */ = {isa = PBXBuildFile; fileRef = 14867D1A1E7AF4D2001D228A /* DeleteTests.swift */; };
		14867E091E7AF4D2001D228A /* FetchTests.swift in Sources */ = {isa = PBXBuildFile; fileRef = 14867D1B1E7AF4D2001D228A /* FetchTests.swift */; };
		14867E0A1E7AF4D2001D228A /* FetchTests.swift in Sources */ = {isa = PBXBuildFile; fileRef = 14867D1B1E7AF4D2001D228A /* FetchTests.swift */; };
		14867E0B1E7AF4D2001D228A /* FetchTests.swift in Sources */ = {isa = PBXBuildFile; fileRef = 14867D1B1E7AF4D2001D228A /* FetchTests.swift */; };
		14867E0C1E7AF4D2001D228A /* Helper.swift in Sources */ = {isa = PBXBuildFile; fileRef = 14867D1D1E7AF4D2001D228A /* Helper.swift */; };
		14867E0D1E7AF4D2001D228A /* Helper.swift in Sources */ = {isa = PBXBuildFile; fileRef = 14867D1D1E7AF4D2001D228A /* Helper.swift */; };
		14867E0E1E7AF4D2001D228A /* Helper.swift in Sources */ = {isa = PBXBuildFile; fileRef = 14867D1D1E7AF4D2001D228A /* Helper.swift */; };
		14867E0F1E7AF4D2001D228A /* InsertOrUpdateTests.swift in Sources */ = {isa = PBXBuildFile; fileRef = 14867D1E1E7AF4D2001D228A /* InsertOrUpdateTests.swift */; };
		14867E101E7AF4D2001D228A /* InsertOrUpdateTests.swift in Sources */ = {isa = PBXBuildFile; fileRef = 14867D1E1E7AF4D2001D228A /* InsertOrUpdateTests.swift */; };
		14867E111E7AF4D2001D228A /* InsertOrUpdateTests.swift in Sources */ = {isa = PBXBuildFile; fileRef = 14867D1E1E7AF4D2001D228A /* InsertOrUpdateTests.swift */; };
		14867E121E7AF4D2001D228A /* 151-many-to-many-notes-update.json in Resources */ = {isa = PBXBuildFile; fileRef = 14867D201E7AF4D2001D228A /* 151-many-to-many-notes-update.json */; };
		14867E131E7AF4D2001D228A /* 151-many-to-many-notes-update.json in Resources */ = {isa = PBXBuildFile; fileRef = 14867D201E7AF4D2001D228A /* 151-many-to-many-notes-update.json */; };
		14867E141E7AF4D2001D228A /* 151-many-to-many-notes-update.json in Resources */ = {isa = PBXBuildFile; fileRef = 14867D201E7AF4D2001D228A /* 151-many-to-many-notes-update.json */; };
		14867E151E7AF4D2001D228A /* 151-many-to-many-notes.json in Resources */ = {isa = PBXBuildFile; fileRef = 14867D211E7AF4D2001D228A /* 151-many-to-many-notes.json */; };
		14867E161E7AF4D2001D228A /* 151-many-to-many-notes.json in Resources */ = {isa = PBXBuildFile; fileRef = 14867D211E7AF4D2001D228A /* 151-many-to-many-notes.json */; };
		14867E171E7AF4D2001D228A /* 151-many-to-many-notes.json in Resources */ = {isa = PBXBuildFile; fileRef = 14867D211E7AF4D2001D228A /* 151-many-to-many-notes.json */; };
		14867E181E7AF4D2001D228A /* 151-many-to-many-tags.json in Resources */ = {isa = PBXBuildFile; fileRef = 14867D221E7AF4D2001D228A /* 151-many-to-many-tags.json */; };
		14867E191E7AF4D2001D228A /* 151-many-to-many-tags.json in Resources */ = {isa = PBXBuildFile; fileRef = 14867D221E7AF4D2001D228A /* 151-many-to-many-tags.json */; };
		14867E1A1E7AF4D2001D228A /* 151-many-to-many-tags.json in Resources */ = {isa = PBXBuildFile; fileRef = 14867D221E7AF4D2001D228A /* 151-many-to-many-tags.json */; };
		14867E1B1E7AF4D2001D228A /* 151-to-many-notes.json in Resources */ = {isa = PBXBuildFile; fileRef = 14867D231E7AF4D2001D228A /* 151-to-many-notes.json */; };
		14867E1C1E7AF4D2001D228A /* 151-to-many-notes.json in Resources */ = {isa = PBXBuildFile; fileRef = 14867D231E7AF4D2001D228A /* 151-to-many-notes.json */; };
		14867E1D1E7AF4D2001D228A /* 151-to-many-notes.json in Resources */ = {isa = PBXBuildFile; fileRef = 14867D231E7AF4D2001D228A /* 151-to-many-notes.json */; };
		14867E1E1E7AF4D2001D228A /* 151-to-many-users-update.json in Resources */ = {isa = PBXBuildFile; fileRef = 14867D241E7AF4D2001D228A /* 151-to-many-users-update.json */; };
		14867E1F1E7AF4D2001D228A /* 151-to-many-users-update.json in Resources */ = {isa = PBXBuildFile; fileRef = 14867D241E7AF4D2001D228A /* 151-to-many-users-update.json */; };
		14867E201E7AF4D2001D228A /* 151-to-many-users-update.json in Resources */ = {isa = PBXBuildFile; fileRef = 14867D241E7AF4D2001D228A /* 151-to-many-users-update.json */; };
		14867E211E7AF4D2001D228A /* 151-to-many-users.json in Resources */ = {isa = PBXBuildFile; fileRef = 14867D251E7AF4D2001D228A /* 151-to-many-users.json */; };
		14867E221E7AF4D2001D228A /* 151-to-many-users.json in Resources */ = {isa = PBXBuildFile; fileRef = 14867D251E7AF4D2001D228A /* 151-to-many-users.json */; };
		14867E231E7AF4D2001D228A /* 151-to-many-users.json in Resources */ = {isa = PBXBuildFile; fileRef = 14867D251E7AF4D2001D228A /* 151-to-many-users.json */; };
		14867E241E7AF4D2001D228A /* 157-cities.json in Resources */ = {isa = PBXBuildFile; fileRef = 14867D261E7AF4D2001D228A /* 157-cities.json */; };
		14867E251E7AF4D2001D228A /* 157-cities.json in Resources */ = {isa = PBXBuildFile; fileRef = 14867D261E7AF4D2001D228A /* 157-cities.json */; };
		14867E261E7AF4D2001D228A /* 157-cities.json in Resources */ = {isa = PBXBuildFile; fileRef = 14867D261E7AF4D2001D228A /* 157-cities.json */; };
		14867E271E7AF4D2001D228A /* 157-locations-update.json in Resources */ = {isa = PBXBuildFile; fileRef = 14867D271E7AF4D2001D228A /* 157-locations-update.json */; };
		14867E281E7AF4D2001D228A /* 157-locations-update.json in Resources */ = {isa = PBXBuildFile; fileRef = 14867D271E7AF4D2001D228A /* 157-locations-update.json */; };
		14867E291E7AF4D2001D228A /* 157-locations-update.json in Resources */ = {isa = PBXBuildFile; fileRef = 14867D271E7AF4D2001D228A /* 157-locations-update.json */; };
		14867E2A1E7AF4D2001D228A /* 157-locations.json in Resources */ = {isa = PBXBuildFile; fileRef = 14867D281E7AF4D2001D228A /* 157-locations.json */; };
		14867E2B1E7AF4D2001D228A /* 157-locations.json in Resources */ = {isa = PBXBuildFile; fileRef = 14867D281E7AF4D2001D228A /* 157-locations.json */; };
		14867E2C1E7AF4D2001D228A /* 157-locations.json in Resources */ = {isa = PBXBuildFile; fileRef = 14867D281E7AF4D2001D228A /* 157-locations.json */; };
		14867E2D1E7AF4D2001D228A /* 225-a-empty.json in Resources */ = {isa = PBXBuildFile; fileRef = 14867D291E7AF4D2001D228A /* 225-a-empty.json */; };
		14867E2E1E7AF4D2001D228A /* 225-a-empty.json in Resources */ = {isa = PBXBuildFile; fileRef = 14867D291E7AF4D2001D228A /* 225-a-empty.json */; };
		14867E2F1E7AF4D2001D228A /* 225-a-empty.json in Resources */ = {isa = PBXBuildFile; fileRef = 14867D291E7AF4D2001D228A /* 225-a-empty.json */; };
		14867E301E7AF4D2001D228A /* 225-a-null.json in Resources */ = {isa = PBXBuildFile; fileRef = 14867D2A1E7AF4D2001D228A /* 225-a-null.json */; };
		14867E311E7AF4D2001D228A /* 225-a-null.json in Resources */ = {isa = PBXBuildFile; fileRef = 14867D2A1E7AF4D2001D228A /* 225-a-null.json */; };
		14867E321E7AF4D2001D228A /* 225-a-null.json in Resources */ = {isa = PBXBuildFile; fileRef = 14867D2A1E7AF4D2001D228A /* 225-a-null.json */; };
		14867E331E7AF4D2001D228A /* 225-a-replaced.json in Resources */ = {isa = PBXBuildFile; fileRef = 14867D2B1E7AF4D2001D228A /* 225-a-replaced.json */; };
		14867E341E7AF4D2001D228A /* 225-a-replaced.json in Resources */ = {isa = PBXBuildFile; fileRef = 14867D2B1E7AF4D2001D228A /* 225-a-replaced.json */; };
		14867E351E7AF4D2001D228A /* 225-a-replaced.json in Resources */ = {isa = PBXBuildFile; fileRef = 14867D2B1E7AF4D2001D228A /* 225-a-replaced.json */; };
		14867E361E7AF4D2001D228A /* 225-a.json in Resources */ = {isa = PBXBuildFile; fileRef = 14867D2C1E7AF4D2001D228A /* 225-a.json */; };
		14867E371E7AF4D2001D228A /* 225-a.json in Resources */ = {isa = PBXBuildFile; fileRef = 14867D2C1E7AF4D2001D228A /* 225-a.json */; };
		14867E381E7AF4D2001D228A /* 225-a.json in Resources */ = {isa = PBXBuildFile; fileRef = 14867D2C1E7AF4D2001D228A /* 225-a.json */; };
		14867E391E7AF4D2001D228A /* 233.json in Resources */ = {isa = PBXBuildFile; fileRef = 14867D2D1E7AF4D2001D228A /* 233.json */; };
		14867E3A1E7AF4D2001D228A /* 233.json in Resources */ = {isa = PBXBuildFile; fileRef = 14867D2D1E7AF4D2001D228A /* 233.json */; };
		14867E3B1E7AF4D2001D228A /* 233.json in Resources */ = {isa = PBXBuildFile; fileRef = 14867D2D1E7AF4D2001D228A /* 233.json */; };
		14867E3C1E7AF4D2001D228A /* 237.json in Resources */ = {isa = PBXBuildFile; fileRef = 14867D2E1E7AF4D2001D228A /* 237.json */; };
		14867E3D1E7AF4D2001D228A /* 237.json in Resources */ = {isa = PBXBuildFile; fileRef = 14867D2E1E7AF4D2001D228A /* 237.json */; };
		14867E3E1E7AF4D2001D228A /* 237.json in Resources */ = {isa = PBXBuildFile; fileRef = 14867D2E1E7AF4D2001D228A /* 237.json */; };
		14867E3F1E7AF4D2001D228A /* 265.json in Resources */ = {isa = PBXBuildFile; fileRef = 14867D2F1E7AF4D2001D228A /* 265.json */; };
		14867E401E7AF4D2001D228A /* 265.json in Resources */ = {isa = PBXBuildFile; fileRef = 14867D2F1E7AF4D2001D228A /* 265.json */; };
		14867E411E7AF4D2001D228A /* 265.json in Resources */ = {isa = PBXBuildFile; fileRef = 14867D2F1E7AF4D2001D228A /* 265.json */; };
		14867E421E7AF4D2001D228A /* 277.json in Resources */ = {isa = PBXBuildFile; fileRef = 14867D301E7AF4D2001D228A /* 277.json */; };
		14867E431E7AF4D2001D228A /* 277.json in Resources */ = {isa = PBXBuildFile; fileRef = 14867D301E7AF4D2001D228A /* 277.json */; };
		14867E441E7AF4D2001D228A /* 277.json in Resources */ = {isa = PBXBuildFile; fileRef = 14867D301E7AF4D2001D228A /* 277.json */; };
		14867E451E7AF4D2001D228A /* 280.json in Resources */ = {isa = PBXBuildFile; fileRef = 14867D311E7AF4D2001D228A /* 280.json */; };
		14867E461E7AF4D2001D228A /* 280.json in Resources */ = {isa = PBXBuildFile; fileRef = 14867D311E7AF4D2001D228A /* 280.json */; };
		14867E471E7AF4D2001D228A /* 280.json in Resources */ = {isa = PBXBuildFile; fileRef = 14867D311E7AF4D2001D228A /* 280.json */; };
		14867E481E7AF4D2001D228A /* 283.json in Resources */ = {isa = PBXBuildFile; fileRef = 14867D321E7AF4D2001D228A /* 283.json */; };
		14867E491E7AF4D2001D228A /* 283.json in Resources */ = {isa = PBXBuildFile; fileRef = 14867D321E7AF4D2001D228A /* 283.json */; };
		14867E4A1E7AF4D2001D228A /* 283.json in Resources */ = {isa = PBXBuildFile; fileRef = 14867D321E7AF4D2001D228A /* 283.json */; };
		14867E4B1E7AF4D2001D228A /* 320.json in Resources */ = {isa = PBXBuildFile; fileRef = 14867D331E7AF4D2001D228A /* 320.json */; };
		14867E4C1E7AF4D2001D228A /* 320.json in Resources */ = {isa = PBXBuildFile; fileRef = 14867D331E7AF4D2001D228A /* 320.json */; };
		14867E4D1E7AF4D2001D228A /* 320.json in Resources */ = {isa = PBXBuildFile; fileRef = 14867D331E7AF4D2001D228A /* 320.json */; };
		14867E4E1E7AF4D2001D228A /* 3ca82a0.json in Resources */ = {isa = PBXBuildFile; fileRef = 14867D341E7AF4D2001D228A /* 3ca82a0.json */; };
		14867E4F1E7AF4D2001D228A /* 3ca82a0.json in Resources */ = {isa = PBXBuildFile; fileRef = 14867D341E7AF4D2001D228A /* 3ca82a0.json */; };
		14867E501E7AF4D2001D228A /* 3ca82a0.json in Resources */ = {isa = PBXBuildFile; fileRef = 14867D341E7AF4D2001D228A /* 3ca82a0.json */; };
		14867E511E7AF4D2001D228A /* bug-113-comments-no-id.json in Resources */ = {isa = PBXBuildFile; fileRef = 14867D351E7AF4D2001D228A /* bug-113-comments-no-id.json */; };
		14867E521E7AF4D2001D228A /* bug-113-comments-no-id.json in Resources */ = {isa = PBXBuildFile; fileRef = 14867D351E7AF4D2001D228A /* bug-113-comments-no-id.json */; };
		14867E531E7AF4D2001D228A /* bug-113-comments-no-id.json in Resources */ = {isa = PBXBuildFile; fileRef = 14867D351E7AF4D2001D228A /* bug-113-comments-no-id.json */; };
		14867E541E7AF4D2001D228A /* bug-113-custom_relationship_key_to_one.json in Resources */ = {isa = PBXBuildFile; fileRef = 14867D361E7AF4D2001D228A /* bug-113-custom_relationship_key_to_one.json */; };
		14867E551E7AF4D2001D228A /* bug-113-custom_relationship_key_to_one.json in Resources */ = {isa = PBXBuildFile; fileRef = 14867D361E7AF4D2001D228A /* bug-113-custom_relationship_key_to_one.json */; };
		14867E561E7AF4D2001D228A /* bug-113-custom_relationship_key_to_one.json in Resources */ = {isa = PBXBuildFile; fileRef = 14867D361E7AF4D2001D228A /* bug-113-custom_relationship_key_to_one.json */; };
		14867E571E7AF4D2001D228A /* bug-113-stories-comments-no-ids.json in Resources */ = {isa = PBXBuildFile; fileRef = 14867D371E7AF4D2001D228A /* bug-113-stories-comments-no-ids.json */; };
		14867E581E7AF4D2001D228A /* bug-113-stories-comments-no-ids.json in Resources */ = {isa = PBXBuildFile; fileRef = 14867D371E7AF4D2001D228A /* bug-113-stories-comments-no-ids.json */; };
		14867E591E7AF4D2001D228A /* bug-113-stories-comments-no-ids.json in Resources */ = {isa = PBXBuildFile; fileRef = 14867D371E7AF4D2001D228A /* bug-113-stories-comments-no-ids.json */; };
		14867E5A1E7AF4D2001D228A /* bug-125-light.json in Resources */ = {isa = PBXBuildFile; fileRef = 14867D381E7AF4D2001D228A /* bug-125-light.json */; };
		14867E5B1E7AF4D2001D228A /* bug-125-light.json in Resources */ = {isa = PBXBuildFile; fileRef = 14867D381E7AF4D2001D228A /* bug-125-light.json */; };
		14867E5C1E7AF4D2001D228A /* bug-125-light.json in Resources */ = {isa = PBXBuildFile; fileRef = 14867D381E7AF4D2001D228A /* bug-125-light.json */; };
		14867E5D1E7AF4D2001D228A /* bug-125.json in Resources */ = {isa = PBXBuildFile; fileRef = 14867D391E7AF4D2001D228A /* bug-125.json */; };
		14867E5E1E7AF4D2001D228A /* bug-125.json in Resources */ = {isa = PBXBuildFile; fileRef = 14867D391E7AF4D2001D228A /* bug-125.json */; };
		14867E5F1E7AF4D2001D228A /* bug-125.json in Resources */ = {isa = PBXBuildFile; fileRef = 14867D391E7AF4D2001D228A /* bug-125.json */; };
		14867E601E7AF4D2001D228A /* bug-179-places.json in Resources */ = {isa = PBXBuildFile; fileRef = 14867D3A1E7AF4D2001D228A /* bug-179-places.json */; };
		14867E611E7AF4D2001D228A /* bug-179-places.json in Resources */ = {isa = PBXBuildFile; fileRef = 14867D3A1E7AF4D2001D228A /* bug-179-places.json */; };
		14867E621E7AF4D2001D228A /* bug-179-places.json in Resources */ = {isa = PBXBuildFile; fileRef = 14867D3A1E7AF4D2001D228A /* bug-179-places.json */; };
		14867E631E7AF4D2001D228A /* bug-179-routes.json in Resources */ = {isa = PBXBuildFile; fileRef = 14867D3B1E7AF4D2001D228A /* bug-179-routes.json */; };
		14867E641E7AF4D2001D228A /* bug-179-routes.json in Resources */ = {isa = PBXBuildFile; fileRef = 14867D3B1E7AF4D2001D228A /* bug-179-routes.json */; };
		14867E651E7AF4D2001D228A /* bug-179-routes.json in Resources */ = {isa = PBXBuildFile; fileRef = 14867D3B1E7AF4D2001D228A /* bug-179-routes.json */; };
		14867E661E7AF4D2001D228A /* bug-202-a.json in Resources */ = {isa = PBXBuildFile; fileRef = 14867D3C1E7AF4D2001D228A /* bug-202-a.json */; };
		14867E671E7AF4D2001D228A /* bug-202-a.json in Resources */ = {isa = PBXBuildFile; fileRef = 14867D3C1E7AF4D2001D228A /* bug-202-a.json */; };
		14867E681E7AF4D2001D228A /* bug-202-a.json in Resources */ = {isa = PBXBuildFile; fileRef = 14867D3C1E7AF4D2001D228A /* bug-202-a.json */; };
		14867E691E7AF4D2001D228A /* bug-202-b.json in Resources */ = {isa = PBXBuildFile; fileRef = 14867D3D1E7AF4D2001D228A /* bug-202-b.json */; };
		14867E6A1E7AF4D2001D228A /* bug-202-b.json in Resources */ = {isa = PBXBuildFile; fileRef = 14867D3D1E7AF4D2001D228A /* bug-202-b.json */; };
		14867E6B1E7AF4D2001D228A /* bug-202-b.json in Resources */ = {isa = PBXBuildFile; fileRef = 14867D3D1E7AF4D2001D228A /* bug-202-b.json */; };
		14867E6C1E7AF4D2001D228A /* bug-239.json in Resources */ = {isa = PBXBuildFile; fileRef = 14867D3E1E7AF4D2001D228A /* bug-239.json */; };
		14867E6D1E7AF4D2001D228A /* bug-239.json in Resources */ = {isa = PBXBuildFile; fileRef = 14867D3E1E7AF4D2001D228A /* bug-239.json */; };
		14867E6E1E7AF4D2001D228A /* bug-239.json in Resources */ = {isa = PBXBuildFile; fileRef = 14867D3E1E7AF4D2001D228A /* bug-239.json */; };
		14867E6F1E7AF4D2001D228A /* bug-254.json in Resources */ = {isa = PBXBuildFile; fileRef = 14867D3F1E7AF4D2001D228A /* bug-254.json */; };
		14867E701E7AF4D2001D228A /* bug-254.json in Resources */ = {isa = PBXBuildFile; fileRef = 14867D3F1E7AF4D2001D228A /* bug-254.json */; };
		14867E711E7AF4D2001D228A /* bug-254.json in Resources */ = {isa = PBXBuildFile; fileRef = 14867D3F1E7AF4D2001D228A /* bug-254.json */; };
		14867E721E7AF4D2001D228A /* bug-257.json in Resources */ = {isa = PBXBuildFile; fileRef = 14867D401E7AF4D2001D228A /* bug-257.json */; };
		14867E731E7AF4D2001D228A /* bug-257.json in Resources */ = {isa = PBXBuildFile; fileRef = 14867D401E7AF4D2001D228A /* bug-257.json */; };
		14867E741E7AF4D2001D228A /* bug-257.json in Resources */ = {isa = PBXBuildFile; fileRef = 14867D401E7AF4D2001D228A /* bug-257.json */; };
		14867E751E7AF4D2001D228A /* bug-number-84.json in Resources */ = {isa = PBXBuildFile; fileRef = 14867D411E7AF4D2001D228A /* bug-number-84.json */; };
		14867E761E7AF4D2001D228A /* bug-number-84.json in Resources */ = {isa = PBXBuildFile; fileRef = 14867D411E7AF4D2001D228A /* bug-number-84.json */; };
		14867E771E7AF4D2001D228A /* bug-number-84.json in Resources */ = {isa = PBXBuildFile; fileRef = 14867D411E7AF4D2001D228A /* bug-number-84.json */; };
		14867E781E7AF4D2001D228A /* camelcase.json in Resources */ = {isa = PBXBuildFile; fileRef = 14867D421E7AF4D2001D228A /* camelcase.json */; };
		14867E791E7AF4D2001D228A /* camelcase.json in Resources */ = {isa = PBXBuildFile; fileRef = 14867D421E7AF4D2001D228A /* camelcase.json */; };
		14867E7A1E7AF4D2001D228A /* camelcase.json in Resources */ = {isa = PBXBuildFile; fileRef = 14867D421E7AF4D2001D228A /* camelcase.json */; };
		14867E7B1E7AF4D2001D228A /* comments-no-id.json in Resources */ = {isa = PBXBuildFile; fileRef = 14867D431E7AF4D2001D228A /* comments-no-id.json */; };
		14867E7C1E7AF4D2001D228A /* comments-no-id.json in Resources */ = {isa = PBXBuildFile; fileRef = 14867D431E7AF4D2001D228A /* comments-no-id.json */; };
		14867E7D1E7AF4D2001D228A /* comments-no-id.json in Resources */ = {isa = PBXBuildFile; fileRef = 14867D431E7AF4D2001D228A /* comments-no-id.json */; };
		14867E7E1E7AF4D2001D228A /* custom_relationship_key_to_many.json in Resources */ = {isa = PBXBuildFile; fileRef = 14867D441E7AF4D2001D228A /* custom_relationship_key_to_many.json */; };
		14867E7F1E7AF4D2001D228A /* custom_relationship_key_to_many.json in Resources */ = {isa = PBXBuildFile; fileRef = 14867D441E7AF4D2001D228A /* custom_relationship_key_to_many.json */; };
		14867E801E7AF4D2001D228A /* custom_relationship_key_to_many.json in Resources */ = {isa = PBXBuildFile; fileRef = 14867D441E7AF4D2001D228A /* custom_relationship_key_to_many.json */; };
		14867E811E7AF4D2001D228A /* custom_relationship_key_to_one.json in Resources */ = {isa = PBXBuildFile; fileRef = 14867D451E7AF4D2001D228A /* custom_relationship_key_to_one.json */; };
		14867E821E7AF4D2001D228A /* custom_relationship_key_to_one.json in Resources */ = {isa = PBXBuildFile; fileRef = 14867D451E7AF4D2001D228A /* custom_relationship_key_to_one.json */; };
		14867E831E7AF4D2001D228A /* custom_relationship_key_to_one.json in Resources */ = {isa = PBXBuildFile; fileRef = 14867D451E7AF4D2001D228A /* custom_relationship_key_to_one.json */; };
		14867E841E7AF4D2001D228A /* id.json in Resources */ = {isa = PBXBuildFile; fileRef = 14867D461E7AF4D2001D228A /* id.json */; };
		14867E851E7AF4D2001D228A /* id.json in Resources */ = {isa = PBXBuildFile; fileRef = 14867D461E7AF4D2001D228A /* id.json */; };
		14867E861E7AF4D2001D228A /* id.json in Resources */ = {isa = PBXBuildFile; fileRef = 14867D461E7AF4D2001D228A /* id.json */; };
		14867E871E7AF4D2001D228A /* images.json in Resources */ = {isa = PBXBuildFile; fileRef = 14867D471E7AF4D2001D228A /* images.json */; };
		14867E881E7AF4D2001D228A /* images.json in Resources */ = {isa = PBXBuildFile; fileRef = 14867D471E7AF4D2001D228A /* images.json */; };
		14867E891E7AF4D2001D228A /* images.json in Resources */ = {isa = PBXBuildFile; fileRef = 14867D471E7AF4D2001D228A /* images.json */; };
		14867E8A1E7AF4D2001D228A /* markets_items.json in Resources */ = {isa = PBXBuildFile; fileRef = 14867D481E7AF4D2001D228A /* markets_items.json */; };
		14867E8B1E7AF4D2001D228A /* markets_items.json in Resources */ = {isa = PBXBuildFile; fileRef = 14867D481E7AF4D2001D228A /* markets_items.json */; };
		14867E8C1E7AF4D2001D228A /* markets_items.json in Resources */ = {isa = PBXBuildFile; fileRef = 14867D481E7AF4D2001D228A /* markets_items.json */; };
		14867E8D1E7AF4D2001D228A /* notes_for_user_a.json in Resources */ = {isa = PBXBuildFile; fileRef = 14867D491E7AF4D2001D228A /* notes_for_user_a.json */; };
		14867E8E1E7AF4D2001D228A /* notes_for_user_a.json in Resources */ = {isa = PBXBuildFile; fileRef = 14867D491E7AF4D2001D228A /* notes_for_user_a.json */; };
		14867E8F1E7AF4D2001D228A /* notes_for_user_a.json in Resources */ = {isa = PBXBuildFile; fileRef = 14867D491E7AF4D2001D228A /* notes_for_user_a.json */; };
		14867E901E7AF4D2001D228A /* notes_with_user_id.json in Resources */ = {isa = PBXBuildFile; fileRef = 14867D4A1E7AF4D2001D228A /* notes_with_user_id.json */; };
		14867E911E7AF4D2001D228A /* notes_with_user_id.json in Resources */ = {isa = PBXBuildFile; fileRef = 14867D4A1E7AF4D2001D228A /* notes_with_user_id.json */; };
		14867E921E7AF4D2001D228A /* notes_with_user_id.json in Resources */ = {isa = PBXBuildFile; fileRef = 14867D4A1E7AF4D2001D228A /* notes_with_user_id.json */; };
		14867E931E7AF4D2001D228A /* notes_with_user_id_custom.json in Resources */ = {isa = PBXBuildFile; fileRef = 14867D4B1E7AF4D2001D228A /* notes_with_user_id_custom.json */; };
		14867E941E7AF4D2001D228A /* notes_with_user_id_custom.json in Resources */ = {isa = PBXBuildFile; fileRef = 14867D4B1E7AF4D2001D228A /* notes_with_user_id_custom.json */; };
		14867E951E7AF4D2001D228A /* notes_with_user_id_custom.json in Resources */ = {isa = PBXBuildFile; fileRef = 14867D4B1E7AF4D2001D228A /* notes_with_user_id_custom.json */; };
		14867E961E7AF4D2001D228A /* numbers.json in Resources */ = {isa = PBXBuildFile; fileRef = 14867D4C1E7AF4D2001D228A /* numbers.json */; };
		14867E971E7AF4D2001D228A /* numbers.json in Resources */ = {isa = PBXBuildFile; fileRef = 14867D4C1E7AF4D2001D228A /* numbers.json */; };
		14867E981E7AF4D2001D228A /* numbers.json in Resources */ = {isa = PBXBuildFile; fileRef = 14867D4C1E7AF4D2001D228A /* numbers.json */; };
		14867E991E7AF4D2001D228A /* numbers_in_collection.json in Resources */ = {isa = PBXBuildFile; fileRef = 14867D4D1E7AF4D2001D228A /* numbers_in_collection.json */; };
		14867E9A1E7AF4D2001D228A /* numbers_in_collection.json in Resources */ = {isa = PBXBuildFile; fileRef = 14867D4D1E7AF4D2001D228A /* numbers_in_collection.json */; };
		14867E9B1E7AF4D2001D228A /* numbers_in_collection.json in Resources */ = {isa = PBXBuildFile; fileRef = 14867D4D1E7AF4D2001D228A /* numbers_in_collection.json */; };
		14867E9C1E7AF4D2001D228A /* operation-types-users-a.json in Resources */ = {isa = PBXBuildFile; fileRef = 14867D4E1E7AF4D2001D228A /* operation-types-users-a.json */; };
		14867E9D1E7AF4D2001D228A /* operation-types-users-a.json in Resources */ = {isa = PBXBuildFile; fileRef = 14867D4E1E7AF4D2001D228A /* operation-types-users-a.json */; };
		14867E9E1E7AF4D2001D228A /* operation-types-users-a.json in Resources */ = {isa = PBXBuildFile; fileRef = 14867D4E1E7AF4D2001D228A /* operation-types-users-a.json */; };
		14867E9F1E7AF4D2001D228A /* operation-types-users-b.json in Resources */ = {isa = PBXBuildFile; fileRef = 14867D4F1E7AF4D2001D228A /* operation-types-users-b.json */; };
		14867EA01E7AF4D2001D228A /* operation-types-users-b.json in Resources */ = {isa = PBXBuildFile; fileRef = 14867D4F1E7AF4D2001D228A /* operation-types-users-b.json */; };
		14867EA11E7AF4D2001D228A /* operation-types-users-b.json in Resources */ = {isa = PBXBuildFile; fileRef = 14867D4F1E7AF4D2001D228A /* operation-types-users-b.json */; };
		14867EA21E7AF4D2001D228A /* organizations-tree.json in Resources */ = {isa = PBXBuildFile; fileRef = 14867D501E7AF4D2001D228A /* organizations-tree.json */; };
		14867EA31E7AF4D2001D228A /* organizations-tree.json in Resources */ = {isa = PBXBuildFile; fileRef = 14867D501E7AF4D2001D228A /* organizations-tree.json */; };
		14867EA41E7AF4D2001D228A /* organizations-tree.json in Resources */ = {isa = PBXBuildFile; fileRef = 14867D501E7AF4D2001D228A /* organizations-tree.json */; };
		14867EA51E7AF4D2001D228A /* patients.json in Resources */ = {isa = PBXBuildFile; fileRef = 14867D511E7AF4D2001D228A /* patients.json */; };
		14867EA61E7AF4D2001D228A /* patients.json in Resources */ = {isa = PBXBuildFile; fileRef = 14867D511E7AF4D2001D228A /* patients.json */; };
		14867EA71E7AF4D2001D228A /* patients.json in Resources */ = {isa = PBXBuildFile; fileRef = 14867D511E7AF4D2001D228A /* patients.json */; };
		14867EA81E7AF4D2001D228A /* stories-comments-no-ids.json in Resources */ = {isa = PBXBuildFile; fileRef = 14867D521E7AF4D2001D228A /* stories-comments-no-ids.json */; };
		14867EA91E7AF4D2001D228A /* stories-comments-no-ids.json in Resources */ = {isa = PBXBuildFile; fileRef = 14867D521E7AF4D2001D228A /* stories-comments-no-ids.json */; };
		14867EAA1E7AF4D2001D228A /* stories-comments-no-ids.json in Resources */ = {isa = PBXBuildFile; fileRef = 14867D521E7AF4D2001D228A /* stories-comments-no-ids.json */; };
		14867EAB1E7AF4D2001D228A /* story-summarize.json in Resources */ = {isa = PBXBuildFile; fileRef = 14867D531E7AF4D2001D228A /* story-summarize.json */; };
		14867EAC1E7AF4D2001D228A /* story-summarize.json in Resources */ = {isa = PBXBuildFile; fileRef = 14867D531E7AF4D2001D228A /* story-summarize.json */; };
		14867EAD1E7AF4D2001D228A /* story-summarize.json in Resources */ = {isa = PBXBuildFile; fileRef = 14867D531E7AF4D2001D228A /* story-summarize.json */; };
		14867EAE1E7AF4D2001D228A /* tagged_notes.json in Resources */ = {isa = PBXBuildFile; fileRef = 14867D541E7AF4D2001D228A /* tagged_notes.json */; };
		14867EAF1E7AF4D2001D228A /* tagged_notes.json in Resources */ = {isa = PBXBuildFile; fileRef = 14867D541E7AF4D2001D228A /* tagged_notes.json */; };
		14867EB01E7AF4D2001D228A /* tagged_notes.json in Resources */ = {isa = PBXBuildFile; fileRef = 14867D541E7AF4D2001D228A /* tagged_notes.json */; };
		14867EB11E7AF4D2001D228A /* to-one-camelcase.json in Resources */ = {isa = PBXBuildFile; fileRef = 14867D551E7AF4D2001D228A /* to-one-camelcase.json */; };
		14867EB21E7AF4D2001D228A /* to-one-camelcase.json in Resources */ = {isa = PBXBuildFile; fileRef = 14867D551E7AF4D2001D228A /* to-one-camelcase.json */; };
		14867EB31E7AF4D2001D228A /* to-one-camelcase.json in Resources */ = {isa = PBXBuildFile; fileRef = 14867D551E7AF4D2001D228A /* to-one-camelcase.json */; };
		14867EB41E7AF4D2001D228A /* to-one-snakecase.json in Resources */ = {isa = PBXBuildFile; fileRef = 14867D561E7AF4D2001D228A /* to-one-snakecase.json */; };
		14867EB51E7AF4D2001D228A /* to-one-snakecase.json in Resources */ = {isa = PBXBuildFile; fileRef = 14867D561E7AF4D2001D228A /* to-one-snakecase.json */; };
		14867EB61E7AF4D2001D228A /* to-one-snakecase.json in Resources */ = {isa = PBXBuildFile; fileRef = 14867D561E7AF4D2001D228A /* to-one-snakecase.json */; };
		14867EB71E7AF4D2001D228A /* unique.json in Resources */ = {isa = PBXBuildFile; fileRef = 14867D571E7AF4D2001D228A /* unique.json */; };
		14867EB81E7AF4D2001D228A /* unique.json in Resources */ = {isa = PBXBuildFile; fileRef = 14867D571E7AF4D2001D228A /* unique.json */; };
		14867EB91E7AF4D2001D228A /* unique.json in Resources */ = {isa = PBXBuildFile; fileRef = 14867D571E7AF4D2001D228A /* unique.json */; };
		14867EBA1E7AF4D2001D228A /* users_a.json in Resources */ = {isa = PBXBuildFile; fileRef = 14867D581E7AF4D2001D228A /* users_a.json */; };
		14867EBB1E7AF4D2001D228A /* users_a.json in Resources */ = {isa = PBXBuildFile; fileRef = 14867D581E7AF4D2001D228A /* users_a.json */; };
		14867EBC1E7AF4D2001D228A /* users_a.json in Resources */ = {isa = PBXBuildFile; fileRef = 14867D581E7AF4D2001D228A /* users_a.json */; };
		14867EBD1E7AF4D2001D228A /* users_b.json in Resources */ = {isa = PBXBuildFile; fileRef = 14867D591E7AF4D2001D228A /* users_b.json */; };
		14867EBE1E7AF4D2001D228A /* users_b.json in Resources */ = {isa = PBXBuildFile; fileRef = 14867D591E7AF4D2001D228A /* users_b.json */; };
		14867EBF1E7AF4D2001D228A /* users_b.json in Resources */ = {isa = PBXBuildFile; fileRef = 14867D591E7AF4D2001D228A /* users_b.json */; };
		14867EC01E7AF4D2001D228A /* users_c.json in Resources */ = {isa = PBXBuildFile; fileRef = 14867D5A1E7AF4D2001D228A /* users_c.json */; };
		14867EC11E7AF4D2001D228A /* users_c.json in Resources */ = {isa = PBXBuildFile; fileRef = 14867D5A1E7AF4D2001D228A /* users_c.json */; };
		14867EC21E7AF4D2001D228A /* users_c.json in Resources */ = {isa = PBXBuildFile; fileRef = 14867D5A1E7AF4D2001D228A /* users_c.json */; };
		14867EC31E7AF4D2001D228A /* users_company.json in Resources */ = {isa = PBXBuildFile; fileRef = 14867D5B1E7AF4D2001D228A /* users_company.json */; };
		14867EC41E7AF4D2001D228A /* users_company.json in Resources */ = {isa = PBXBuildFile; fileRef = 14867D5B1E7AF4D2001D228A /* users_company.json */; };
		14867EC51E7AF4D2001D228A /* users_company.json in Resources */ = {isa = PBXBuildFile; fileRef = 14867D5B1E7AF4D2001D228A /* users_company.json */; };
		14867EC61E7AF4D2001D228A /* users_notes.json in Resources */ = {isa = PBXBuildFile; fileRef = 14867D5C1E7AF4D2001D228A /* users_notes.json */; };
		14867EC71E7AF4D2001D228A /* users_notes.json in Resources */ = {isa = PBXBuildFile; fileRef = 14867D5C1E7AF4D2001D228A /* users_notes.json */; };
		14867EC81E7AF4D2001D228A /* users_notes.json in Resources */ = {isa = PBXBuildFile; fileRef = 14867D5C1E7AF4D2001D228A /* users_notes.json */; };
		14867EC91E7AF4D2001D228A /* 113.xcdatamodeld in Sources */ = {isa = PBXBuildFile; fileRef = 14867D5E1E7AF4D2001D228A /* 113.xcdatamodeld */; };
		14867ECA1E7AF4D2001D228A /* 113.xcdatamodeld in Sources */ = {isa = PBXBuildFile; fileRef = 14867D5E1E7AF4D2001D228A /* 113.xcdatamodeld */; };
		14867ECB1E7AF4D2001D228A /* 113.xcdatamodeld in Sources */ = {isa = PBXBuildFile; fileRef = 14867D5E1E7AF4D2001D228A /* 113.xcdatamodeld */; };
		14867ECC1E7AF4D2001D228A /* 125.xcdatamodeld in Sources */ = {isa = PBXBuildFile; fileRef = 14867D601E7AF4D2001D228A /* 125.xcdatamodeld */; };
		14867ECD1E7AF4D2001D228A /* 125.xcdatamodeld in Sources */ = {isa = PBXBuildFile; fileRef = 14867D601E7AF4D2001D228A /* 125.xcdatamodeld */; };
		14867ECE1E7AF4D2001D228A /* 125.xcdatamodeld in Sources */ = {isa = PBXBuildFile; fileRef = 14867D601E7AF4D2001D228A /* 125.xcdatamodeld */; };
		14867ECF1E7AF4D2001D228A /* 151-many-to-many.xcdatamodeld in Sources */ = {isa = PBXBuildFile; fileRef = 14867D621E7AF4D2001D228A /* 151-many-to-many.xcdatamodeld */; };
		14867ED01E7AF4D2001D228A /* 151-many-to-many.xcdatamodeld in Sources */ = {isa = PBXBuildFile; fileRef = 14867D621E7AF4D2001D228A /* 151-many-to-many.xcdatamodeld */; };
		14867ED11E7AF4D2001D228A /* 151-many-to-many.xcdatamodeld in Sources */ = {isa = PBXBuildFile; fileRef = 14867D621E7AF4D2001D228A /* 151-many-to-many.xcdatamodeld */; };
		14867ED21E7AF4D2001D228A /* 151-ordered-many-to-many.xcdatamodeld in Sources */ = {isa = PBXBuildFile; fileRef = 14867D641E7AF4D2001D228A /* 151-ordered-many-to-many.xcdatamodeld */; };
		14867ED31E7AF4D2001D228A /* 151-ordered-many-to-many.xcdatamodeld in Sources */ = {isa = PBXBuildFile; fileRef = 14867D641E7AF4D2001D228A /* 151-ordered-many-to-many.xcdatamodeld */; };
		14867ED41E7AF4D2001D228A /* 151-ordered-many-to-many.xcdatamodeld in Sources */ = {isa = PBXBuildFile; fileRef = 14867D641E7AF4D2001D228A /* 151-ordered-many-to-many.xcdatamodeld */; };
		14867ED51E7AF4D2001D228A /* 151-ordered-to-many.xcdatamodeld in Sources */ = {isa = PBXBuildFile; fileRef = 14867D661E7AF4D2001D228A /* 151-ordered-to-many.xcdatamodeld */; };
		14867ED61E7AF4D2001D228A /* 151-ordered-to-many.xcdatamodeld in Sources */ = {isa = PBXBuildFile; fileRef = 14867D661E7AF4D2001D228A /* 151-ordered-to-many.xcdatamodeld */; };
		14867ED71E7AF4D2001D228A /* 151-ordered-to-many.xcdatamodeld in Sources */ = {isa = PBXBuildFile; fileRef = 14867D661E7AF4D2001D228A /* 151-ordered-to-many.xcdatamodeld */; };
		14867ED81E7AF4D2001D228A /* 151-to-many.xcdatamodeld in Sources */ = {isa = PBXBuildFile; fileRef = 14867D681E7AF4D2001D228A /* 151-to-many.xcdatamodeld */; };
		14867ED91E7AF4D2001D228A /* 151-to-many.xcdatamodeld in Sources */ = {isa = PBXBuildFile; fileRef = 14867D681E7AF4D2001D228A /* 151-to-many.xcdatamodeld */; };
		14867EDA1E7AF4D2001D228A /* 151-to-many.xcdatamodeld in Sources */ = {isa = PBXBuildFile; fileRef = 14867D681E7AF4D2001D228A /* 151-to-many.xcdatamodeld */; };
		14867EDB1E7AF4D2001D228A /* 157.xcdatamodeld in Sources */ = {isa = PBXBuildFile; fileRef = 14867D6A1E7AF4D2001D228A /* 157.xcdatamodeld */; };
		14867EDC1E7AF4D2001D228A /* 157.xcdatamodeld in Sources */ = {isa = PBXBuildFile; fileRef = 14867D6A1E7AF4D2001D228A /* 157.xcdatamodeld */; };
		14867EDD1E7AF4D2001D228A /* 157.xcdatamodeld in Sources */ = {isa = PBXBuildFile; fileRef = 14867D6A1E7AF4D2001D228A /* 157.xcdatamodeld */; };
		14867EDE1E7AF4D2001D228A /* 179.xcdatamodeld in Sources */ = {isa = PBXBuildFile; fileRef = 14867D6C1E7AF4D2001D228A /* 179.xcdatamodeld */; };
		14867EDF1E7AF4D2001D228A /* 179.xcdatamodeld in Sources */ = {isa = PBXBuildFile; fileRef = 14867D6C1E7AF4D2001D228A /* 179.xcdatamodeld */; };
		14867EE01E7AF4D2001D228A /* 179.xcdatamodeld in Sources */ = {isa = PBXBuildFile; fileRef = 14867D6C1E7AF4D2001D228A /* 179.xcdatamodeld */; };
		14867EE11E7AF4D2001D228A /* 202.xcdatamodeld in Sources */ = {isa = PBXBuildFile; fileRef = 14867D6E1E7AF4D2001D228A /* 202.xcdatamodeld */; };
		14867EE21E7AF4D2001D228A /* 202.xcdatamodeld in Sources */ = {isa = PBXBuildFile; fileRef = 14867D6E1E7AF4D2001D228A /* 202.xcdatamodeld */; };
		14867EE31E7AF4D2001D228A /* 202.xcdatamodeld in Sources */ = {isa = PBXBuildFile; fileRef = 14867D6E1E7AF4D2001D228A /* 202.xcdatamodeld */; };
		14867EE41E7AF4D2001D228A /* 225.xcdatamodeld in Sources */ = {isa = PBXBuildFile; fileRef = 14867D701E7AF4D2001D228A /* 225.xcdatamodeld */; };
		14867EE51E7AF4D2001D228A /* 225.xcdatamodeld in Sources */ = {isa = PBXBuildFile; fileRef = 14867D701E7AF4D2001D228A /* 225.xcdatamodeld */; };
		14867EE61E7AF4D2001D228A /* 225.xcdatamodeld in Sources */ = {isa = PBXBuildFile; fileRef = 14867D701E7AF4D2001D228A /* 225.xcdatamodeld */; };
		14867EE71E7AF4D2001D228A /* 233.xcdatamodeld in Sources */ = {isa = PBXBuildFile; fileRef = 14867D721E7AF4D2001D228A /* 233.xcdatamodeld */; };
		14867EE81E7AF4D2001D228A /* 233.xcdatamodeld in Sources */ = {isa = PBXBuildFile; fileRef = 14867D721E7AF4D2001D228A /* 233.xcdatamodeld */; };
		14867EE91E7AF4D2001D228A /* 233.xcdatamodeld in Sources */ = {isa = PBXBuildFile; fileRef = 14867D721E7AF4D2001D228A /* 233.xcdatamodeld */; };
		14867EEA1E7AF4D2001D228A /* 239.xcdatamodeld in Sources */ = {isa = PBXBuildFile; fileRef = 14867D741E7AF4D2001D228A /* 239.xcdatamodeld */; };
		14867EEB1E7AF4D2001D228A /* 239.xcdatamodeld in Sources */ = {isa = PBXBuildFile; fileRef = 14867D741E7AF4D2001D228A /* 239.xcdatamodeld */; };
		14867EEC1E7AF4D2001D228A /* 239.xcdatamodeld in Sources */ = {isa = PBXBuildFile; fileRef = 14867D741E7AF4D2001D228A /* 239.xcdatamodeld */; };
		14867EED1E7AF4D2001D228A /* 254.xcdatamodeld in Sources */ = {isa = PBXBuildFile; fileRef = 14867D761E7AF4D2001D228A /* 254.xcdatamodeld */; };
		14867EEE1E7AF4D2001D228A /* 254.xcdatamodeld in Sources */ = {isa = PBXBuildFile; fileRef = 14867D761E7AF4D2001D228A /* 254.xcdatamodeld */; };
		14867EEF1E7AF4D2001D228A /* 254.xcdatamodeld in Sources */ = {isa = PBXBuildFile; fileRef = 14867D761E7AF4D2001D228A /* 254.xcdatamodeld */; };
		14867EF01E7AF4D2001D228A /* 257.xcdatamodeld in Sources */ = {isa = PBXBuildFile; fileRef = 14867D781E7AF4D2001D228A /* 257.xcdatamodeld */; };
		14867EF11E7AF4D2001D228A /* 257.xcdatamodeld in Sources */ = {isa = PBXBuildFile; fileRef = 14867D781E7AF4D2001D228A /* 257.xcdatamodeld */; };
		14867EF21E7AF4D2001D228A /* 257.xcdatamodeld in Sources */ = {isa = PBXBuildFile; fileRef = 14867D781E7AF4D2001D228A /* 257.xcdatamodeld */; };
		14867EF31E7AF4D2001D228A /* 265.xcdatamodeld in Sources */ = {isa = PBXBuildFile; fileRef = 14867D7A1E7AF4D2001D228A /* 265.xcdatamodeld */; };
		14867EF41E7AF4D2001D228A /* 265.xcdatamodeld in Sources */ = {isa = PBXBuildFile; fileRef = 14867D7A1E7AF4D2001D228A /* 265.xcdatamodeld */; };
		14867EF51E7AF4D2001D228A /* 265.xcdatamodeld in Sources */ = {isa = PBXBuildFile; fileRef = 14867D7A1E7AF4D2001D228A /* 265.xcdatamodeld */; };
		14867EF61E7AF4D2001D228A /* 277.xcdatamodeld in Sources */ = {isa = PBXBuildFile; fileRef = 14867D7C1E7AF4D2001D228A /* 277.xcdatamodeld */; };
		14867EF71E7AF4D2001D228A /* 277.xcdatamodeld in Sources */ = {isa = PBXBuildFile; fileRef = 14867D7C1E7AF4D2001D228A /* 277.xcdatamodeld */; };
		14867EF81E7AF4D2001D228A /* 277.xcdatamodeld in Sources */ = {isa = PBXBuildFile; fileRef = 14867D7C1E7AF4D2001D228A /* 277.xcdatamodeld */; };
		14867EF91E7AF4D2001D228A /* 280.xcdatamodeld in Sources */ = {isa = PBXBuildFile; fileRef = 14867D7E1E7AF4D2001D228A /* 280.xcdatamodeld */; };
		14867EFA1E7AF4D2001D228A /* 280.xcdatamodeld in Sources */ = {isa = PBXBuildFile; fileRef = 14867D7E1E7AF4D2001D228A /* 280.xcdatamodeld */; };
		14867EFB1E7AF4D2001D228A /* 280.xcdatamodeld in Sources */ = {isa = PBXBuildFile; fileRef = 14867D7E1E7AF4D2001D228A /* 280.xcdatamodeld */; };
		14867EFC1E7AF4D2001D228A /* 283.xcdatamodeld in Sources */ = {isa = PBXBuildFile; fileRef = 14867D801E7AF4D2001D228A /* 283.xcdatamodeld */; };
		14867EFD1E7AF4D2001D228A /* 283.xcdatamodeld in Sources */ = {isa = PBXBuildFile; fileRef = 14867D801E7AF4D2001D228A /* 283.xcdatamodeld */; };
		14867EFE1E7AF4D2001D228A /* 283.xcdatamodeld in Sources */ = {isa = PBXBuildFile; fileRef = 14867D801E7AF4D2001D228A /* 283.xcdatamodeld */; };
		14867EFF1E7AF4D2001D228A /* 320.xcdatamodeld in Sources */ = {isa = PBXBuildFile; fileRef = 14867D821E7AF4D2001D228A /* 320.xcdatamodeld */; };
		14867F001E7AF4D2001D228A /* 320.xcdatamodeld in Sources */ = {isa = PBXBuildFile; fileRef = 14867D821E7AF4D2001D228A /* 320.xcdatamodeld */; };
		14867F011E7AF4D2001D228A /* 320.xcdatamodeld in Sources */ = {isa = PBXBuildFile; fileRef = 14867D821E7AF4D2001D228A /* 320.xcdatamodeld */; };
		14867F021E7AF4D2001D228A /* 3ca82a0.xcdatamodeld in Sources */ = {isa = PBXBuildFile; fileRef = 14867D841E7AF4D2001D228A /* 3ca82a0.xcdatamodeld */; };
		14867F031E7AF4D2001D228A /* 3ca82a0.xcdatamodeld in Sources */ = {isa = PBXBuildFile; fileRef = 14867D841E7AF4D2001D228A /* 3ca82a0.xcdatamodeld */; };
		14867F041E7AF4D2001D228A /* 3ca82a0.xcdatamodeld in Sources */ = {isa = PBXBuildFile; fileRef = 14867D841E7AF4D2001D228A /* 3ca82a0.xcdatamodeld */; };
		14867F051E7AF4D2001D228A /* 84.xcdatamodeld in Sources */ = {isa = PBXBuildFile; fileRef = 14867D861E7AF4D2001D228A /* 84.xcdatamodeld */; };
		14867F061E7AF4D2001D228A /* 84.xcdatamodeld in Sources */ = {isa = PBXBuildFile; fileRef = 14867D861E7AF4D2001D228A /* 84.xcdatamodeld */; };
		14867F071E7AF4D2001D228A /* 84.xcdatamodeld in Sources */ = {isa = PBXBuildFile; fileRef = 14867D861E7AF4D2001D228A /* 84.xcdatamodeld */; };
		14867F081E7AF4D2001D228A /* Camelcase.xcdatamodeld in Sources */ = {isa = PBXBuildFile; fileRef = 14867D881E7AF4D2001D228A /* Camelcase.xcdatamodeld */; };
		14867F091E7AF4D2001D228A /* Camelcase.xcdatamodeld in Sources */ = {isa = PBXBuildFile; fileRef = 14867D881E7AF4D2001D228A /* Camelcase.xcdatamodeld */; };
		14867F0A1E7AF4D2001D228A /* Camelcase.xcdatamodeld in Sources */ = {isa = PBXBuildFile; fileRef = 14867D881E7AF4D2001D228A /* Camelcase.xcdatamodeld */; };
		14867F0B1E7AF4D2001D228A /* Contacts.xcdatamodeld in Sources */ = {isa = PBXBuildFile; fileRef = 14867D8A1E7AF4D2001D228A /* Contacts.xcdatamodeld */; };
		14867F0C1E7AF4D2001D228A /* Contacts.xcdatamodeld in Sources */ = {isa = PBXBuildFile; fileRef = 14867D8A1E7AF4D2001D228A /* Contacts.xcdatamodeld */; };
		14867F0D1E7AF4D2001D228A /* Contacts.xcdatamodeld in Sources */ = {isa = PBXBuildFile; fileRef = 14867D8A1E7AF4D2001D228A /* Contacts.xcdatamodeld */; };
		14867F0E1E7AF4D2001D228A /* CustomRelationshipKey.xcdatamodeld in Sources */ = {isa = PBXBuildFile; fileRef = 14867D8C1E7AF4D2001D228A /* CustomRelationshipKey.xcdatamodeld */; };
		14867F0F1E7AF4D2001D228A /* CustomRelationshipKey.xcdatamodeld in Sources */ = {isa = PBXBuildFile; fileRef = 14867D8C1E7AF4D2001D228A /* CustomRelationshipKey.xcdatamodeld */; };
		14867F101E7AF4D2001D228A /* CustomRelationshipKey.xcdatamodeld in Sources */ = {isa = PBXBuildFile; fileRef = 14867D8C1E7AF4D2001D228A /* CustomRelationshipKey.xcdatamodeld */; };
		14867F111E7AF4D2001D228A /* id.xcdatamodeld in Sources */ = {isa = PBXBuildFile; fileRef = 14867D8E1E7AF4D2001D228A /* id.xcdatamodeld */; };
		14867F121E7AF4D2001D228A /* id.xcdatamodeld in Sources */ = {isa = PBXBuildFile; fileRef = 14867D8E1E7AF4D2001D228A /* id.xcdatamodeld */; };
		14867F131E7AF4D2001D228A /* id.xcdatamodeld in Sources */ = {isa = PBXBuildFile; fileRef = 14867D8E1E7AF4D2001D228A /* id.xcdatamodeld */; };
		14867F141E7AF4D2001D228A /* InsertObjectsInParent.xcdatamodeld in Sources */ = {isa = PBXBuildFile; fileRef = 14867D901E7AF4D2001D228A /* InsertObjectsInParent.xcdatamodeld */; };
		14867F151E7AF4D2001D228A /* InsertObjectsInParent.xcdatamodeld in Sources */ = {isa = PBXBuildFile; fileRef = 14867D901E7AF4D2001D228A /* InsertObjectsInParent.xcdatamodeld */; };
		14867F161E7AF4D2001D228A /* InsertObjectsInParent.xcdatamodeld in Sources */ = {isa = PBXBuildFile; fileRef = 14867D901E7AF4D2001D228A /* InsertObjectsInParent.xcdatamodeld */; };
		14867F171E7AF4D2001D228A /* Markets.xcdatamodeld in Sources */ = {isa = PBXBuildFile; fileRef = 14867D921E7AF4D2001D228A /* Markets.xcdatamodeld */; };
		14867F181E7AF4D2001D228A /* Markets.xcdatamodeld in Sources */ = {isa = PBXBuildFile; fileRef = 14867D921E7AF4D2001D228A /* Markets.xcdatamodeld */; };
		14867F191E7AF4D2001D228A /* Markets.xcdatamodeld in Sources */ = {isa = PBXBuildFile; fileRef = 14867D921E7AF4D2001D228A /* Markets.xcdatamodeld */; };
		14867F1A1E7AF4D2001D228A /* Notes.xcdatamodeld in Sources */ = {isa = PBXBuildFile; fileRef = 14867D941E7AF4D2001D228A /* Notes.xcdatamodeld */; };
		14867F1B1E7AF4D2001D228A /* Notes.xcdatamodeld in Sources */ = {isa = PBXBuildFile; fileRef = 14867D941E7AF4D2001D228A /* Notes.xcdatamodeld */; };
		14867F1C1E7AF4D2001D228A /* Notes.xcdatamodeld in Sources */ = {isa = PBXBuildFile; fileRef = 14867D941E7AF4D2001D228A /* Notes.xcdatamodeld */; };
		14867F1D1E7AF4D2001D228A /* NotesB.xcdatamodeld in Sources */ = {isa = PBXBuildFile; fileRef = 14867D961E7AF4D2001D228A /* NotesB.xcdatamodeld */; };
		14867F1E1E7AF4D2001D228A /* NotesB.xcdatamodeld in Sources */ = {isa = PBXBuildFile; fileRef = 14867D961E7AF4D2001D228A /* NotesB.xcdatamodeld */; };
		14867F1F1E7AF4D2001D228A /* NotesB.xcdatamodeld in Sources */ = {isa = PBXBuildFile; fileRef = 14867D961E7AF4D2001D228A /* NotesB.xcdatamodeld */; };
		14867F201E7AF4D2001D228A /* OrderedSocial.xcdatamodeld in Sources */ = {isa = PBXBuildFile; fileRef = 14867D981E7AF4D2001D228A /* OrderedSocial.xcdatamodeld */; };
		14867F211E7AF4D2001D228A /* OrderedSocial.xcdatamodeld in Sources */ = {isa = PBXBuildFile; fileRef = 14867D981E7AF4D2001D228A /* OrderedSocial.xcdatamodeld */; };
		14867F221E7AF4D2001D228A /* OrderedSocial.xcdatamodeld in Sources */ = {isa = PBXBuildFile; fileRef = 14867D981E7AF4D2001D228A /* OrderedSocial.xcdatamodeld */; };
		14867F231E7AF4D2001D228A /* Organizations.xcdatamodeld in Sources */ = {isa = PBXBuildFile; fileRef = 14867D9A1E7AF4D2001D228A /* Organizations.xcdatamodeld */; };
		14867F241E7AF4D2001D228A /* Organizations.xcdatamodeld in Sources */ = {isa = PBXBuildFile; fileRef = 14867D9A1E7AF4D2001D228A /* Organizations.xcdatamodeld */; };
		14867F251E7AF4D2001D228A /* Organizations.xcdatamodeld in Sources */ = {isa = PBXBuildFile; fileRef = 14867D9A1E7AF4D2001D228A /* Organizations.xcdatamodeld */; };
		14867F261E7AF4D2001D228A /* Patients.xcdatamodeld in Sources */ = {isa = PBXBuildFile; fileRef = 14867D9C1E7AF4D2001D228A /* Patients.xcdatamodeld */; };
		14867F271E7AF4D2001D228A /* Patients.xcdatamodeld in Sources */ = {isa = PBXBuildFile; fileRef = 14867D9C1E7AF4D2001D228A /* Patients.xcdatamodeld */; };
		14867F281E7AF4D2001D228A /* Patients.xcdatamodeld in Sources */ = {isa = PBXBuildFile; fileRef = 14867D9C1E7AF4D2001D228A /* Patients.xcdatamodeld */; };
		14867F291E7AF4D2001D228A /* Recursive.xcdatamodeld in Sources */ = {isa = PBXBuildFile; fileRef = 14867D9E1E7AF4D2001D228A /* Recursive.xcdatamodeld */; };
		14867F2A1E7AF4D2001D228A /* Recursive.xcdatamodeld in Sources */ = {isa = PBXBuildFile; fileRef = 14867D9E1E7AF4D2001D228A /* Recursive.xcdatamodeld */; };
		14867F2B1E7AF4D2001D228A /* Recursive.xcdatamodeld in Sources */ = {isa = PBXBuildFile; fileRef = 14867D9E1E7AF4D2001D228A /* Recursive.xcdatamodeld */; };
		14867F2C1E7AF4D2001D228A /* Social.xcdatamodeld in Sources */ = {isa = PBXBuildFile; fileRef = 14867DA01E7AF4D2001D228A /* Social.xcdatamodeld */; };
		14867F2D1E7AF4D2001D228A /* Social.xcdatamodeld in Sources */ = {isa = PBXBuildFile; fileRef = 14867DA01E7AF4D2001D228A /* Social.xcdatamodeld */; };
		14867F2E1E7AF4D2001D228A /* Social.xcdatamodeld in Sources */ = {isa = PBXBuildFile; fileRef = 14867DA01E7AF4D2001D228A /* Social.xcdatamodeld */; };
		14867F2F1E7AF4D2001D228A /* Tests.xcdatamodeld in Sources */ = {isa = PBXBuildFile; fileRef = 14867DA21E7AF4D2001D228A /* Tests.xcdatamodeld */; };
		14867F301E7AF4D2001D228A /* Tests.xcdatamodeld in Sources */ = {isa = PBXBuildFile; fileRef = 14867DA21E7AF4D2001D228A /* Tests.xcdatamodeld */; };
		14867F311E7AF4D2001D228A /* Tests.xcdatamodeld in Sources */ = {isa = PBXBuildFile; fileRef = 14867DA21E7AF4D2001D228A /* Tests.xcdatamodeld */; };
		14867F321E7AF4D2001D228A /* ToOne.xcdatamodeld in Sources */ = {isa = PBXBuildFile; fileRef = 14867DA41E7AF4D2001D228A /* ToOne.xcdatamodeld */; };
		14867F331E7AF4D2001D228A /* ToOne.xcdatamodeld in Sources */ = {isa = PBXBuildFile; fileRef = 14867DA41E7AF4D2001D228A /* ToOne.xcdatamodeld */; };
		14867F341E7AF4D2001D228A /* ToOne.xcdatamodeld in Sources */ = {isa = PBXBuildFile; fileRef = 14867DA41E7AF4D2001D228A /* ToOne.xcdatamodeld */; };
		14867F351E7AF4D2001D228A /* Unique.xcdatamodeld in Sources */ = {isa = PBXBuildFile; fileRef = 14867DA61E7AF4D2001D228A /* Unique.xcdatamodeld */; };
		14867F361E7AF4D2001D228A /* Unique.xcdatamodeld in Sources */ = {isa = PBXBuildFile; fileRef = 14867DA61E7AF4D2001D228A /* Unique.xcdatamodeld */; };
		14867F371E7AF4D2001D228A /* Unique.xcdatamodeld in Sources */ = {isa = PBXBuildFile; fileRef = 14867DA61E7AF4D2001D228A /* Unique.xcdatamodeld */; };
		14867F381E7AF4D2001D228A /* NSArray+SyncTests.swift in Sources */ = {isa = PBXBuildFile; fileRef = 14867DA81E7AF4D2001D228A /* NSArray+SyncTests.swift */; };
		14867F391E7AF4D2001D228A /* NSArray+SyncTests.swift in Sources */ = {isa = PBXBuildFile; fileRef = 14867DA81E7AF4D2001D228A /* NSArray+SyncTests.swift */; };
		14867F3A1E7AF4D2001D228A /* NSArray+SyncTests.swift in Sources */ = {isa = PBXBuildFile; fileRef = 14867DA81E7AF4D2001D228A /* NSArray+SyncTests.swift */; };
		14867F3B1E7AF4D2001D228A /* NSEntityDescription+SyncTests.swift in Sources */ = {isa = PBXBuildFile; fileRef = 14867DA91E7AF4D2001D228A /* NSEntityDescription+SyncTests.swift */; };
		14867F3C1E7AF4D2001D228A /* NSEntityDescription+SyncTests.swift in Sources */ = {isa = PBXBuildFile; fileRef = 14867DA91E7AF4D2001D228A /* NSEntityDescription+SyncTests.swift */; };
		14867F3D1E7AF4D2001D228A /* NSEntityDescription+SyncTests.swift in Sources */ = {isa = PBXBuildFile; fileRef = 14867DA91E7AF4D2001D228A /* NSEntityDescription+SyncTests.swift */; };
		14867F3E1E7AF4D2001D228A /* NSManagedObject+SyncTests.swift in Sources */ = {isa = PBXBuildFile; fileRef = 14867DAA1E7AF4D2001D228A /* NSManagedObject+SyncTests.swift */; };
		14867F3F1E7AF4D2001D228A /* NSManagedObject+SyncTests.swift in Sources */ = {isa = PBXBuildFile; fileRef = 14867DAA1E7AF4D2001D228A /* NSManagedObject+SyncTests.swift */; };
		14867F401E7AF4D2001D228A /* NSManagedObject+SyncTests.swift in Sources */ = {isa = PBXBuildFile; fileRef = 14867DAA1E7AF4D2001D228A /* NSManagedObject+SyncTests.swift */; };
		14867F411E7AF4D2001D228A /* NSManagedObjectContext+SyncTests.swift in Sources */ = {isa = PBXBuildFile; fileRef = 14867DAB1E7AF4D2001D228A /* NSManagedObjectContext+SyncTests.swift */; };
		14867F421E7AF4D2001D228A /* NSManagedObjectContext+SyncTests.swift in Sources */ = {isa = PBXBuildFile; fileRef = 14867DAB1E7AF4D2001D228A /* NSManagedObjectContext+SyncTests.swift */; };
		14867F431E7AF4D2001D228A /* NSManagedObjectContext+SyncTests.swift in Sources */ = {isa = PBXBuildFile; fileRef = 14867DAB1E7AF4D2001D228A /* NSManagedObjectContext+SyncTests.swift */; };
		14867F441E7AF4D2001D228A /* NSPersistentContainerTests.swift in Sources */ = {isa = PBXBuildFile; fileRef = 14867DAC1E7AF4D2001D228A /* NSPersistentContainerTests.swift */; };
		14867F451E7AF4D2001D228A /* NSPersistentContainerTests.swift in Sources */ = {isa = PBXBuildFile; fileRef = 14867DAC1E7AF4D2001D228A /* NSPersistentContainerTests.swift */; };
		14867F461E7AF4D2001D228A /* NSPersistentContainerTests.swift in Sources */ = {isa = PBXBuildFile; fileRef = 14867DAC1E7AF4D2001D228A /* NSPersistentContainerTests.swift */; };
		14867F471E7AF4D2001D228A /* SyncDelegateTests.swift in Sources */ = {isa = PBXBuildFile; fileRef = 14867DAD1E7AF4D2001D228A /* SyncDelegateTests.swift */; };
		14867F481E7AF4D2001D228A /* SyncDelegateTests.swift in Sources */ = {isa = PBXBuildFile; fileRef = 14867DAD1E7AF4D2001D228A /* SyncDelegateTests.swift */; };
		14867F491E7AF4D2001D228A /* SyncDelegateTests.swift in Sources */ = {isa = PBXBuildFile; fileRef = 14867DAD1E7AF4D2001D228A /* SyncDelegateTests.swift */; };
		14867F4A1E7AF4D2001D228A /* SyncTests.swift in Sources */ = {isa = PBXBuildFile; fileRef = 14867DAE1E7AF4D2001D228A /* SyncTests.swift */; };
		14867F4B1E7AF4D2001D228A /* SyncTests.swift in Sources */ = {isa = PBXBuildFile; fileRef = 14867DAE1E7AF4D2001D228A /* SyncTests.swift */; };
		14867F4C1E7AF4D2001D228A /* SyncTests.swift in Sources */ = {isa = PBXBuildFile; fileRef = 14867DAE1E7AF4D2001D228A /* SyncTests.swift */; };
		14867F4D1E7AF4D2001D228A /* UpdateTests.swift in Sources */ = {isa = PBXBuildFile; fileRef = 14867DAF1E7AF4D2001D228A /* UpdateTests.swift */; };
		14867F4E1E7AF4D2001D228A /* UpdateTests.swift in Sources */ = {isa = PBXBuildFile; fileRef = 14867DAF1E7AF4D2001D228A /* UpdateTests.swift */; };
		14867F4F1E7AF4D2001D228A /* UpdateTests.swift in Sources */ = {isa = PBXBuildFile; fileRef = 14867DAF1E7AF4D2001D228A /* UpdateTests.swift */; };
		14867F831E7AF4D2001D228A /* TestCheckTests.swift in Sources */ = {isa = PBXBuildFile; fileRef = 14867DD01E7AF4D2001D228A /* TestCheckTests.swift */; };
		14867F841E7AF4D2001D228A /* TestCheckTests.swift in Sources */ = {isa = PBXBuildFile; fileRef = 14867DD01E7AF4D2001D228A /* TestCheckTests.swift */; };
		14867F851E7AF4D2001D228A /* TestCheckTests.swift in Sources */ = {isa = PBXBuildFile; fileRef = 14867DD01E7AF4D2001D228A /* TestCheckTests.swift */; };
		14867F861E7AF4D2001D228A /* JSON.swift in Sources */ = {isa = PBXBuildFile; fileRef = 14867DD21E7AF4D2001D228A /* JSON.swift */; };
		14867F871E7AF4D2001D228A /* JSON.swift in Sources */ = {isa = PBXBuildFile; fileRef = 14867DD21E7AF4D2001D228A /* JSON.swift */; };
		14867F881E7AF4D2001D228A /* JSON.swift in Sources */ = {isa = PBXBuildFile; fileRef = 14867DD21E7AF4D2001D228A /* JSON.swift */; };
		149FF9EA1E808C4400617A63 /* 375.xcdatamodeld in Sources */ = {isa = PBXBuildFile; fileRef = 149FF9E81E808C4400617A63 /* 375.xcdatamodeld */; };
		149FF9EB1E808C4400617A63 /* 375.xcdatamodeld in Sources */ = {isa = PBXBuildFile; fileRef = 149FF9E81E808C4400617A63 /* 375.xcdatamodeld */; };
		149FF9EC1E808C4400617A63 /* 375.xcdatamodeld in Sources */ = {isa = PBXBuildFile; fileRef = 149FF9E81E808C4400617A63 /* 375.xcdatamodeld */; };
		149FF9EE1E808DFB00617A63 /* 375.json in Resources */ = {isa = PBXBuildFile; fileRef = 149FF9ED1E808DFB00617A63 /* 375.json */; };
		149FF9EF1E808DFB00617A63 /* 375.json in Resources */ = {isa = PBXBuildFile; fileRef = 149FF9ED1E808DFB00617A63 /* 375.json */; };
		149FF9F01E808DFB00617A63 /* 375.json in Resources */ = {isa = PBXBuildFile; fileRef = 149FF9ED1E808DFB00617A63 /* 375.json */; };
		14A84E951E4E70B900701B8A /* Sync.swift in Headers */ = {isa = PBXBuildFile; fileRef = 44968BF91DA0021300E71A53 /* Sync.swift */; settings = {ATTRIBUTES = (Public, ); }; };
		14A84E961E4E70B900701B8A /* Sync+DataStack.swift in Headers */ = {isa = PBXBuildFile; fileRef = 142CD2A31DEF39AE002FDABE /* Sync+DataStack.swift */; settings = {ATTRIBUTES = (Public, ); }; };
		14A84E971E4E70B900701B8A /* Sync+NSPersistentContainer.swift in Headers */ = {isa = PBXBuildFile; fileRef = 142CD2AC1DEF3A01002FDABE /* Sync+NSPersistentContainer.swift */; settings = {ATTRIBUTES = (Public, ); }; };
		14A84E981E4E70B900701B8A /* NSArray+Sync.swift in Headers */ = {isa = PBXBuildFile; fileRef = 44968BF51DA0021300E71A53 /* NSArray+Sync.swift */; settings = {ATTRIBUTES = (Public, ); }; };
		14A84E991E4E70B900701B8A /* NSEntityDescription+Sync.swift in Headers */ = {isa = PBXBuildFile; fileRef = 44968BF61DA0021300E71A53 /* NSEntityDescription+Sync.swift */; settings = {ATTRIBUTES = (Public, ); }; };
		14A84E9A1E4E70B900701B8A /* NSManagedObject+Sync.swift in Headers */ = {isa = PBXBuildFile; fileRef = 44968BF71DA0021300E71A53 /* NSManagedObject+Sync.swift */; settings = {ATTRIBUTES = (Public, ); }; };
		14A84E9B1E4E70B900701B8A /* NSManagedObjectContext+Sync.swift in Headers */ = {isa = PBXBuildFile; fileRef = 44968BF81DA0021300E71A53 /* NSManagedObjectContext+Sync.swift */; settings = {ATTRIBUTES = (Public, ); }; };
		14A84E9C1E4E70B900701B8A /* Result.swift in Headers */ = {isa = PBXBuildFile; fileRef = 14AF6AFA1DFC3D88009E5BC4 /* Result.swift */; settings = {ATTRIBUTES = (Public, ); }; };
		14AF6AFE1DFC3D88009E5BC4 /* Result.swift in Sources */ = {isa = PBXBuildFile; fileRef = 14AF6AFA1DFC3D88009E5BC4 /* Result.swift */; };
		14AF6AFF1DFC3D88009E5BC4 /* Result.swift in Sources */ = {isa = PBXBuildFile; fileRef = 14AF6AFA1DFC3D88009E5BC4 /* Result.swift */; };
		14AF6B001DFC3D88009E5BC4 /* Result.swift in Sources */ = {isa = PBXBuildFile; fileRef = 14AF6AFA1DFC3D88009E5BC4 /* Result.swift */; };
		14AF6B011DFC3D88009E5BC4 /* Result.swift in Sources */ = {isa = PBXBuildFile; fileRef = 14AF6AFA1DFC3D88009E5BC4 /* Result.swift */; };
		14D5255F1E7C1EC30063909F /* Sync+NSManagedObjectContext.swift in Sources */ = {isa = PBXBuildFile; fileRef = 14D5255E1E7C1EC30063909F /* Sync+NSManagedObjectContext.swift */; };
		14D525601E7C1EC30063909F /* Sync+NSManagedObjectContext.swift in Sources */ = {isa = PBXBuildFile; fileRef = 14D5255E1E7C1EC30063909F /* Sync+NSManagedObjectContext.swift */; };
		14D525611E7C1EC30063909F /* Sync+NSManagedObjectContext.swift in Sources */ = {isa = PBXBuildFile; fileRef = 14D5255E1E7C1EC30063909F /* Sync+NSManagedObjectContext.swift */; };
		14D525621E7C1EC30063909F /* Sync+NSManagedObjectContext.swift in Sources */ = {isa = PBXBuildFile; fileRef = 14D5255E1E7C1EC30063909F /* Sync+NSManagedObjectContext.swift */; };
		14D93C0B1E4E65C700DED595 /* NSDate+PropertyMapper.h in Headers */ = {isa = PBXBuildFile; fileRef = 14D93BFE1E4E65C700DED595 /* NSDate+PropertyMapper.h */; settings = {ATTRIBUTES = (Public, ); }; };
		14D93C0D1E4E65C700DED595 /* NSDate+PropertyMapper.h in Headers */ = {isa = PBXBuildFile; fileRef = 14D93BFE1E4E65C700DED595 /* NSDate+PropertyMapper.h */; settings = {ATTRIBUTES = (Public, ); }; };
		14D93C131E4E65C700DED595 /* NSDate+PropertyMapper.m in Sources */ = {isa = PBXBuildFile; fileRef = 14D93BFF1E4E65C700DED595 /* NSDate+PropertyMapper.m */; };
		14D93C141E4E65C700DED595 /* NSDate+PropertyMapper.m in Sources */ = {isa = PBXBuildFile; fileRef = 14D93BFF1E4E65C700DED595 /* NSDate+PropertyMapper.m */; };
		14D93C151E4E65C700DED595 /* NSDate+PropertyMapper.m in Sources */ = {isa = PBXBuildFile; fileRef = 14D93BFF1E4E65C700DED595 /* NSDate+PropertyMapper.m */; };
		14D93C161E4E65C700DED595 /* NSDate+PropertyMapper.m in Sources */ = {isa = PBXBuildFile; fileRef = 14D93BFF1E4E65C700DED595 /* NSDate+PropertyMapper.m */; };
		14D93C471E4E669C00DED595 /* Sync.framework in Frameworks */ = {isa = PBXBuildFile; fileRef = 14241E711DBC39520042ED81 /* Sync.framework */; };
		14D93C481E4E67A200DED595 /* Sync.swift in Headers */ = {isa = PBXBuildFile; fileRef = 44968BF91DA0021300E71A53 /* Sync.swift */; settings = {ATTRIBUTES = (Public, ); }; };
		14D93C491E4E67A200DED595 /* Sync+DataStack.swift in Headers */ = {isa = PBXBuildFile; fileRef = 142CD2A31DEF39AE002FDABE /* Sync+DataStack.swift */; settings = {ATTRIBUTES = (Public, ); }; };
		14D93C4A1E4E67A200DED595 /* Sync+NSPersistentContainer.swift in Headers */ = {isa = PBXBuildFile; fileRef = 142CD2AC1DEF3A01002FDABE /* Sync+NSPersistentContainer.swift */; settings = {ATTRIBUTES = (Public, ); }; };
		14D93C4B1E4E67A200DED595 /* NSArray+Sync.swift in Headers */ = {isa = PBXBuildFile; fileRef = 44968BF51DA0021300E71A53 /* NSArray+Sync.swift */; settings = {ATTRIBUTES = (Public, ); }; };
		14D93C4C1E4E67A200DED595 /* NSEntityDescription+Sync.swift in Headers */ = {isa = PBXBuildFile; fileRef = 44968BF61DA0021300E71A53 /* NSEntityDescription+Sync.swift */; settings = {ATTRIBUTES = (Public, ); }; };
		14D93C4D1E4E67A200DED595 /* NSManagedObject+Sync.swift in Headers */ = {isa = PBXBuildFile; fileRef = 44968BF71DA0021300E71A53 /* NSManagedObject+Sync.swift */; settings = {ATTRIBUTES = (Public, ); }; };
		14D93C4E1E4E67A200DED595 /* NSManagedObjectContext+Sync.swift in Headers */ = {isa = PBXBuildFile; fileRef = 44968BF81DA0021300E71A53 /* NSManagedObjectContext+Sync.swift */; settings = {ATTRIBUTES = (Public, ); }; };
		14D93C4F1E4E67A200DED595 /* Result.swift in Headers */ = {isa = PBXBuildFile; fileRef = 14AF6AFA1DFC3D88009E5BC4 /* Result.swift */; settings = {ATTRIBUTES = (Public, ); }; };
		14E2F0A11E7ADE0E00DF1776 /* Sync.framework in Frameworks */ = {isa = PBXBuildFile; fileRef = 14241E981DBC39730042ED81 /* Sync.framework */; settings = {ATTRIBUTES = (Required, ); }; };
		14E2F0A21E7ADE1400DF1776 /* Sync.framework in Frameworks */ = {isa = PBXBuildFile; fileRef = 14241E8B1DBC39690042ED81 /* Sync.framework */; };
		14E2F0F31E7AE12200DF1776 /* Sync.framework in Frameworks */ = {isa = PBXBuildFile; fileRef = 14241E711DBC39520042ED81 /* Sync.framework */; };
		14E6522A1E809A68000E7CC6 /* remote_key.json in Resources */ = {isa = PBXBuildFile; fileRef = 14E652291E809A68000E7CC6 /* remote_key.json */; };
		14E6522B1E809A68000E7CC6 /* remote_key.json in Resources */ = {isa = PBXBuildFile; fileRef = 14E652291E809A68000E7CC6 /* remote_key.json */; };
		14E6522C1E809A68000E7CC6 /* remote_key.json in Resources */ = {isa = PBXBuildFile; fileRef = 14E652291E809A68000E7CC6 /* remote_key.json */; };
		14E6523D1E809E9C000E7CC6 /* NSPropertyDescription+SyncTests.swift in Sources */ = {isa = PBXBuildFile; fileRef = 14E6523C1E809E9C000E7CC6 /* NSPropertyDescription+SyncTests.swift */; };
		14E6523E1E809E9C000E7CC6 /* NSPropertyDescription+SyncTests.swift in Sources */ = {isa = PBXBuildFile; fileRef = 14E6523C1E809E9C000E7CC6 /* NSPropertyDescription+SyncTests.swift */; };
		14E6523F1E809E9C000E7CC6 /* NSPropertyDescription+SyncTests.swift in Sources */ = {isa = PBXBuildFile; fileRef = 14E6523C1E809E9C000E7CC6 /* NSPropertyDescription+SyncTests.swift */; };
		14E93C441DBCCD2800E3304E /* Sync.h in Headers */ = {isa = PBXBuildFile; fileRef = 14E93C431DBCCD2800E3304E /* Sync.h */; settings = {ATTRIBUTES = (Public, ); }; };
		14E93C461DBCCD2800E3304E /* Sync.h in Headers */ = {isa = PBXBuildFile; fileRef = 14E93C431DBCCD2800E3304E /* Sync.h */; settings = {ATTRIBUTES = (Public, ); }; };
		14F6275B1E7AE6B2001C2EA0 /* DataStack.swift in Headers */ = {isa = PBXBuildFile; fileRef = 1467388B1E7ADBA700913C8E /* DataStack.swift */; settings = {ATTRIBUTES = (Public, ); }; };
		14F6275C1E7AE6B2001C2EA0 /* NSDate+PropertyMapper.h in Headers */ = {isa = PBXBuildFile; fileRef = 14D93BFE1E4E65C700DED595 /* NSDate+PropertyMapper.h */; settings = {ATTRIBUTES = (Public, ); }; };
		14F627611E7AE6B2001C2EA0 /* Sync.h in Headers */ = {isa = PBXBuildFile; fileRef = 14E93C431DBCCD2800E3304E /* Sync.h */; settings = {ATTRIBUTES = (Public, ); }; };
		14F627621E7AE6B2001C2EA0 /* Sync.swift in Headers */ = {isa = PBXBuildFile; fileRef = 44968BF91DA0021300E71A53 /* Sync.swift */; settings = {ATTRIBUTES = (Public, ); }; };
		14F627631E7AE6B2001C2EA0 /* Sync+DataStack.swift in Headers */ = {isa = PBXBuildFile; fileRef = 142CD2A31DEF39AE002FDABE /* Sync+DataStack.swift */; settings = {ATTRIBUTES = (Public, ); }; };
		14F627641E7AE6B2001C2EA0 /* Sync+NSPersistentContainer.swift in Headers */ = {isa = PBXBuildFile; fileRef = 142CD2AC1DEF3A01002FDABE /* Sync+NSPersistentContainer.swift */; settings = {ATTRIBUTES = (Public, ); }; };
		14F627651E7AE6B2001C2EA0 /* NSArray+Sync.swift in Headers */ = {isa = PBXBuildFile; fileRef = 44968BF51DA0021300E71A53 /* NSArray+Sync.swift */; settings = {ATTRIBUTES = (Public, ); }; };
		14F627661E7AE6B2001C2EA0 /* NSEntityDescription+Sync.swift in Headers */ = {isa = PBXBuildFile; fileRef = 44968BF61DA0021300E71A53 /* NSEntityDescription+Sync.swift */; settings = {ATTRIBUTES = (Public, ); }; };
		14F627671E7AE6B2001C2EA0 /* NSManagedObject+Sync.swift in Headers */ = {isa = PBXBuildFile; fileRef = 44968BF71DA0021300E71A53 /* NSManagedObject+Sync.swift */; settings = {ATTRIBUTES = (Public, ); }; };
		14F627681E7AE6B2001C2EA0 /* NSManagedObjectContext+Sync.swift in Headers */ = {isa = PBXBuildFile; fileRef = 44968BF81DA0021300E71A53 /* NSManagedObjectContext+Sync.swift */; settings = {ATTRIBUTES = (Public, ); }; };
		14F627691E7AE6B2001C2EA0 /* Result.swift in Headers */ = {isa = PBXBuildFile; fileRef = 14AF6AFA1DFC3D88009E5BC4 /* Result.swift */; settings = {ATTRIBUTES = (Public, ); }; };
		14F6276A1E7AE6B5001C2EA0 /* DataStack.swift in Headers */ = {isa = PBXBuildFile; fileRef = 1467388B1E7ADBA700913C8E /* DataStack.swift */; settings = {ATTRIBUTES = (Public, ); }; };
		14F6276B1E7AE6B5001C2EA0 /* NSDate+PropertyMapper.h in Headers */ = {isa = PBXBuildFile; fileRef = 14D93BFE1E4E65C700DED595 /* NSDate+PropertyMapper.h */; settings = {ATTRIBUTES = (Public, ); }; };
		14F627701E7AE6B5001C2EA0 /* Sync.h in Headers */ = {isa = PBXBuildFile; fileRef = 14E93C431DBCCD2800E3304E /* Sync.h */; settings = {ATTRIBUTES = (Public, ); }; };
		14F627711E7AE6B5001C2EA0 /* Sync.swift in Headers */ = {isa = PBXBuildFile; fileRef = 44968BF91DA0021300E71A53 /* Sync.swift */; settings = {ATTRIBUTES = (Public, ); }; };
		14F627721E7AE6B5001C2EA0 /* Sync+DataStack.swift in Headers */ = {isa = PBXBuildFile; fileRef = 142CD2A31DEF39AE002FDABE /* Sync+DataStack.swift */; settings = {ATTRIBUTES = (Public, ); }; };
		14F627731E7AE6B5001C2EA0 /* Sync+NSPersistentContainer.swift in Headers */ = {isa = PBXBuildFile; fileRef = 142CD2AC1DEF3A01002FDABE /* Sync+NSPersistentContainer.swift */; settings = {ATTRIBUTES = (Public, ); }; };
		14F627741E7AE6B5001C2EA0 /* NSArray+Sync.swift in Headers */ = {isa = PBXBuildFile; fileRef = 44968BF51DA0021300E71A53 /* NSArray+Sync.swift */; settings = {ATTRIBUTES = (Public, ); }; };
		14F627751E7AE6B5001C2EA0 /* NSEntityDescription+Sync.swift in Headers */ = {isa = PBXBuildFile; fileRef = 44968BF61DA0021300E71A53 /* NSEntityDescription+Sync.swift */; settings = {ATTRIBUTES = (Public, ); }; };
		14F627761E7AE6B5001C2EA0 /* NSManagedObject+Sync.swift in Headers */ = {isa = PBXBuildFile; fileRef = 44968BF71DA0021300E71A53 /* NSManagedObject+Sync.swift */; settings = {ATTRIBUTES = (Public, ); }; };
		14F627771E7AE6B5001C2EA0 /* NSManagedObjectContext+Sync.swift in Headers */ = {isa = PBXBuildFile; fileRef = 44968BF81DA0021300E71A53 /* NSManagedObjectContext+Sync.swift */; settings = {ATTRIBUTES = (Public, ); }; };
		14F627781E7AE6B5001C2EA0 /* Result.swift in Headers */ = {isa = PBXBuildFile; fileRef = 14AF6AFA1DFC3D88009E5BC4 /* Result.swift */; settings = {ATTRIBUTES = (Public, ); }; };
		14F627791E7AE6CF001C2EA0 /* DataStack.swift in Headers */ = {isa = PBXBuildFile; fileRef = 1467388B1E7ADBA700913C8E /* DataStack.swift */; settings = {ATTRIBUTES = (Public, ); }; };
		14F6277A1E7AE6E1001C2EA0 /* DataStack.swift in Headers */ = {isa = PBXBuildFile; fileRef = 1467388B1E7ADBA700913C8E /* DataStack.swift */; settings = {ATTRIBUTES = (Public, ); }; };
		25A89F821F00ED7E008ADD4B /* Sync+ObjC.swift in Sources */ = {isa = PBXBuildFile; fileRef = E47FF6201F0002A3004A923A /* Sync+ObjC.swift */; };
		25A89F831F00ED7E008ADD4B /* Sync+ObjC.swift in Sources */ = {isa = PBXBuildFile; fileRef = E47FF6201F0002A3004A923A /* Sync+ObjC.swift */; };
		25A89F841F00ED7F008ADD4B /* Sync+ObjC.swift in Sources */ = {isa = PBXBuildFile; fileRef = E47FF6201F0002A3004A923A /* Sync+ObjC.swift */; };
		25A89F851F00ED7F008ADD4B /* Sync+ObjC.swift in Sources */ = {isa = PBXBuildFile; fileRef = E47FF6201F0002A3004A923A /* Sync+ObjC.swift */; };
		441FA7B91E4F00D300023821 /* User+CoreDataClass.swift in Sources */ = {isa = PBXBuildFile; fileRef = 441FA7B71E4F00D300023821 /* User+CoreDataClass.swift */; };
		441FA7BA1E4F00D300023821 /* User+CoreDataProperties.swift in Sources */ = {isa = PBXBuildFile; fileRef = 441FA7B81E4F00D300023821 /* User+CoreDataProperties.swift */; };
		445851BB1E87BAF50025434E /* DictionaryTests.swift in Sources */ = {isa = PBXBuildFile; fileRef = 4458519C1E87BAF50025434E /* DictionaryTests.swift */; };
		445851BC1E87BAF50025434E /* DictionaryTests.swift in Sources */ = {isa = PBXBuildFile; fileRef = 4458519C1E87BAF50025434E /* DictionaryTests.swift */; };
		445851BD1E87BAF50025434E /* DictionaryTests.swift in Sources */ = {isa = PBXBuildFile; fileRef = 4458519C1E87BAF50025434E /* DictionaryTests.swift */; };
		445851BE1E87BAF50025434E /* ExportTests.swift in Sources */ = {isa = PBXBuildFile; fileRef = 4458519D1E87BAF50025434E /* ExportTests.swift */; };
		445851BF1E87BAF50025434E /* ExportTests.swift in Sources */ = {isa = PBXBuildFile; fileRef = 4458519D1E87BAF50025434E /* ExportTests.swift */; };
		445851C01E87BAF50025434E /* ExportTests.swift in Sources */ = {isa = PBXBuildFile; fileRef = 4458519D1E87BAF50025434E /* ExportTests.swift */; };
		445851C11E87BAF50025434E /* FillWithDictionaryTests.swift in Sources */ = {isa = PBXBuildFile; fileRef = 4458519E1E87BAF50025434E /* FillWithDictionaryTests.swift */; };
		445851C21E87BAF50025434E /* FillWithDictionaryTests.swift in Sources */ = {isa = PBXBuildFile; fileRef = 4458519E1E87BAF50025434E /* FillWithDictionaryTests.swift */; };
		445851C31E87BAF50025434E /* FillWithDictionaryTests.swift in Sources */ = {isa = PBXBuildFile; fileRef = 4458519E1E87BAF50025434E /* FillWithDictionaryTests.swift */; };
		445851C41E87BAF50025434E /* HelperTests.m in Sources */ = {isa = PBXBuildFile; fileRef = 4458519F1E87BAF50025434E /* HelperTests.m */; };
		445851C51E87BAF50025434E /* HelperTests.m in Sources */ = {isa = PBXBuildFile; fileRef = 4458519F1E87BAF50025434E /* HelperTests.m */; };
		445851C61E87BAF50025434E /* HelperTests.m in Sources */ = {isa = PBXBuildFile; fileRef = 4458519F1E87BAF50025434E /* HelperTests.m */; };
		445851C71E87BAF50025434E /* 112.xcdatamodeld in Sources */ = {isa = PBXBuildFile; fileRef = 445851A11E87BAF50025434E /* 112.xcdatamodeld */; };
		445851C81E87BAF50025434E /* 112.xcdatamodeld in Sources */ = {isa = PBXBuildFile; fileRef = 445851A11E87BAF50025434E /* 112.xcdatamodeld */; };
		445851C91E87BAF50025434E /* 112.xcdatamodeld in Sources */ = {isa = PBXBuildFile; fileRef = 445851A11E87BAF50025434E /* 112.xcdatamodeld */; };
		445851CA1E87BAF50025434E /* 121.xcdatamodeld in Sources */ = {isa = PBXBuildFile; fileRef = 445851A31E87BAF50025434E /* 121.xcdatamodeld */; };
		445851CB1E87BAF50025434E /* 121.xcdatamodeld in Sources */ = {isa = PBXBuildFile; fileRef = 445851A31E87BAF50025434E /* 121.xcdatamodeld */; };
		445851CC1E87BAF50025434E /* 121.xcdatamodeld in Sources */ = {isa = PBXBuildFile; fileRef = 445851A31E87BAF50025434E /* 121.xcdatamodeld */; };
		445851CD1E87BAF50025434E /* 123.xcdatamodeld in Sources */ = {isa = PBXBuildFile; fileRef = 445851A51E87BAF50025434E /* 123.xcdatamodeld */; };
		445851CE1E87BAF50025434E /* 123.xcdatamodeld in Sources */ = {isa = PBXBuildFile; fileRef = 445851A51E87BAF50025434E /* 123.xcdatamodeld */; };
		445851CF1E87BAF50025434E /* 123.xcdatamodeld in Sources */ = {isa = PBXBuildFile; fileRef = 445851A51E87BAF50025434E /* 123.xcdatamodeld */; };
		445851D01E87BAF50025434E /* 129.xcdatamodeld in Sources */ = {isa = PBXBuildFile; fileRef = 445851A71E87BAF50025434E /* 129.xcdatamodeld */; };
		445851D11E87BAF50025434E /* 129.xcdatamodeld in Sources */ = {isa = PBXBuildFile; fileRef = 445851A71E87BAF50025434E /* 129.xcdatamodeld */; };
		445851D21E87BAF50025434E /* 129.xcdatamodeld in Sources */ = {isa = PBXBuildFile; fileRef = 445851A71E87BAF50025434E /* 129.xcdatamodeld */; };
		445851D31E87BAF50025434E /* 137.xcdatamodeld in Sources */ = {isa = PBXBuildFile; fileRef = 445851A91E87BAF50025434E /* 137.xcdatamodeld */; };
		445851D41E87BAF50025434E /* 137.xcdatamodeld in Sources */ = {isa = PBXBuildFile; fileRef = 445851A91E87BAF50025434E /* 137.xcdatamodeld */; };
		445851D51E87BAF50025434E /* 137.xcdatamodeld in Sources */ = {isa = PBXBuildFile; fileRef = 445851A91E87BAF50025434E /* 137.xcdatamodeld */; };
		445851D61E87BAF50025434E /* 140.xcdatamodeld in Sources */ = {isa = PBXBuildFile; fileRef = 445851AB1E87BAF50025434E /* 140.xcdatamodeld */; };
		445851D71E87BAF50025434E /* 140.xcdatamodeld in Sources */ = {isa = PBXBuildFile; fileRef = 445851AB1E87BAF50025434E /* 140.xcdatamodeld */; };
		445851D81E87BAF50025434E /* 140.xcdatamodeld in Sources */ = {isa = PBXBuildFile; fileRef = 445851AB1E87BAF50025434E /* 140.xcdatamodeld */; };
		445851D91E87BAF50025434E /* 142.xcdatamodeld in Sources */ = {isa = PBXBuildFile; fileRef = 445851AD1E87BAF50025434E /* 142.xcdatamodeld */; };
		445851DA1E87BAF50025434E /* 142.xcdatamodeld in Sources */ = {isa = PBXBuildFile; fileRef = 445851AD1E87BAF50025434E /* 142.xcdatamodeld */; };
		445851DB1E87BAF60025434E /* 142.xcdatamodeld in Sources */ = {isa = PBXBuildFile; fileRef = 445851AD1E87BAF50025434E /* 142.xcdatamodeld */; };
		445851DC1E87BAF60025434E /* Model.xcdatamodeld in Sources */ = {isa = PBXBuildFile; fileRef = 445851AF1E87BAF50025434E /* Model.xcdatamodeld */; };
		445851DD1E87BAF60025434E /* Model.xcdatamodeld in Sources */ = {isa = PBXBuildFile; fileRef = 445851AF1E87BAF50025434E /* Model.xcdatamodeld */; };
		445851DE1E87BAF60025434E /* Model.xcdatamodeld in Sources */ = {isa = PBXBuildFile; fileRef = 445851AF1E87BAF50025434E /* Model.xcdatamodeld */; };
		445851DF1E87BAF60025434E /* Ordered.xcdatamodeld in Sources */ = {isa = PBXBuildFile; fileRef = 445851B11E87BAF50025434E /* Ordered.xcdatamodeld */; };
		445851E01E87BAF60025434E /* Ordered.xcdatamodeld in Sources */ = {isa = PBXBuildFile; fileRef = 445851B11E87BAF50025434E /* Ordered.xcdatamodeld */; };
		445851E11E87BAF60025434E /* Ordered.xcdatamodeld in Sources */ = {isa = PBXBuildFile; fileRef = 445851B11E87BAF50025434E /* Ordered.xcdatamodeld */; };
		445851E21E87BAF60025434E /* SyncDictionaryTests.m in Sources */ = {isa = PBXBuildFile; fileRef = 445851B31E87BAF50025434E /* SyncDictionaryTests.m */; };
		445851E31E87BAF60025434E /* SyncDictionaryTests.m in Sources */ = {isa = PBXBuildFile; fileRef = 445851B31E87BAF50025434E /* SyncDictionaryTests.m */; };
		445851E41E87BAF60025434E /* SyncDictionaryTests.m in Sources */ = {isa = PBXBuildFile; fileRef = 445851B31E87BAF50025434E /* SyncDictionaryTests.m */; };
		445851E51E87BAF60025434E /* SyncFillWithDictionaryTests.m in Sources */ = {isa = PBXBuildFile; fileRef = 445851B41E87BAF50025434E /* SyncFillWithDictionaryTests.m */; };
		445851E61E87BAF60025434E /* SyncFillWithDictionaryTests.m in Sources */ = {isa = PBXBuildFile; fileRef = 445851B41E87BAF50025434E /* SyncFillWithDictionaryTests.m */; };
		445851E71E87BAF60025434E /* SyncFillWithDictionaryTests.m in Sources */ = {isa = PBXBuildFile; fileRef = 445851B41E87BAF50025434E /* SyncFillWithDictionaryTests.m */; };
		445851E81E87BAF60025434E /* BadAPIValueTransformer.swift in Sources */ = {isa = PBXBuildFile; fileRef = 445851B61E87BAF50025434E /* BadAPIValueTransformer.swift */; };
		445851E91E87BAF60025434E /* BadAPIValueTransformer.swift in Sources */ = {isa = PBXBuildFile; fileRef = 445851B61E87BAF50025434E /* BadAPIValueTransformer.swift */; };
		445851EA1E87BAF60025434E /* BadAPIValueTransformer.swift in Sources */ = {isa = PBXBuildFile; fileRef = 445851B61E87BAF50025434E /* BadAPIValueTransformer.swift */; };
		445851EB1E87BAF60025434E /* DateStringTransformer.m in Sources */ = {isa = PBXBuildFile; fileRef = 445851B81E87BAF50025434E /* DateStringTransformer.m */; };
		445851EC1E87BAF60025434E /* DateStringTransformer.m in Sources */ = {isa = PBXBuildFile; fileRef = 445851B81E87BAF50025434E /* DateStringTransformer.m */; };
		445851ED1E87BAF60025434E /* DateStringTransformer.m in Sources */ = {isa = PBXBuildFile; fileRef = 445851B81E87BAF50025434E /* DateStringTransformer.m */; };
		445851EE1E87BAF60025434E /* SyncTestValueTransformer.m in Sources */ = {isa = PBXBuildFile; fileRef = 445851BA1E87BAF50025434E /* SyncTestValueTransformer.m */; };
		445851EF1E87BAF60025434E /* SyncTestValueTransformer.m in Sources */ = {isa = PBXBuildFile; fileRef = 445851BA1E87BAF50025434E /* SyncTestValueTransformer.m */; };
		445851F01E87BAF60025434E /* SyncTestValueTransformer.m in Sources */ = {isa = PBXBuildFile; fileRef = 445851BA1E87BAF50025434E /* SyncTestValueTransformer.m */; };
		445851F41E87BB590025434E /* NSEntityDescription+PrimaryKey.h in Headers */ = {isa = PBXBuildFile; fileRef = 445851F21E87BB590025434E /* NSEntityDescription+PrimaryKey.h */; settings = {ATTRIBUTES = (Public, ); }; };
		445851F51E87BB590025434E /* NSEntityDescription+PrimaryKey.h in Headers */ = {isa = PBXBuildFile; fileRef = 445851F21E87BB590025434E /* NSEntityDescription+PrimaryKey.h */; settings = {ATTRIBUTES = (Public, ); }; };
		445851F61E87BB590025434E /* NSEntityDescription+PrimaryKey.h in Headers */ = {isa = PBXBuildFile; fileRef = 445851F21E87BB590025434E /* NSEntityDescription+PrimaryKey.h */; settings = {ATTRIBUTES = (Public, ); }; };
		445851F71E87BB590025434E /* NSEntityDescription+PrimaryKey.h in Headers */ = {isa = PBXBuildFile; fileRef = 445851F21E87BB590025434E /* NSEntityDescription+PrimaryKey.h */; settings = {ATTRIBUTES = (Public, ); }; };
		445851F81E87BB590025434E /* NSEntityDescription+PrimaryKey.m in Sources */ = {isa = PBXBuildFile; fileRef = 445851F31E87BB590025434E /* NSEntityDescription+PrimaryKey.m */; };
		445851F91E87BB590025434E /* NSEntityDescription+PrimaryKey.m in Sources */ = {isa = PBXBuildFile; fileRef = 445851F31E87BB590025434E /* NSEntityDescription+PrimaryKey.m */; };
		445851FA1E87BB590025434E /* NSEntityDescription+PrimaryKey.m in Sources */ = {isa = PBXBuildFile; fileRef = 445851F31E87BB590025434E /* NSEntityDescription+PrimaryKey.m */; };
		445851FB1E87BB590025434E /* NSEntityDescription+PrimaryKey.m in Sources */ = {isa = PBXBuildFile; fileRef = 445851F31E87BB590025434E /* NSEntityDescription+PrimaryKey.m */; };
		4474092F1E87BA4E0035B8DC /* NSManagedObject+Export.swift in Sources */ = {isa = PBXBuildFile; fileRef = 447409291E87BA4E0035B8DC /* NSManagedObject+Export.swift */; };
		447409301E87BA4E0035B8DC /* NSManagedObject+Export.swift in Sources */ = {isa = PBXBuildFile; fileRef = 447409291E87BA4E0035B8DC /* NSManagedObject+Export.swift */; };
		447409311E87BA4E0035B8DC /* NSManagedObject+Export.swift in Sources */ = {isa = PBXBuildFile; fileRef = 447409291E87BA4E0035B8DC /* NSManagedObject+Export.swift */; };
		447409321E87BA4E0035B8DC /* NSManagedObject+Export.swift in Sources */ = {isa = PBXBuildFile; fileRef = 447409291E87BA4E0035B8DC /* NSManagedObject+Export.swift */; };
		447409331E87BA4E0035B8DC /* NSManagedObject+PropertyMapperHelpers.h in Headers */ = {isa = PBXBuildFile; fileRef = 4474092A1E87BA4E0035B8DC /* NSManagedObject+PropertyMapperHelpers.h */; settings = {ATTRIBUTES = (Public, ); }; };
		447409341E87BA4E0035B8DC /* NSManagedObject+PropertyMapperHelpers.h in Headers */ = {isa = PBXBuildFile; fileRef = 4474092A1E87BA4E0035B8DC /* NSManagedObject+PropertyMapperHelpers.h */; settings = {ATTRIBUTES = (Public, ); }; };
		447409351E87BA4E0035B8DC /* NSManagedObject+PropertyMapperHelpers.h in Headers */ = {isa = PBXBuildFile; fileRef = 4474092A1E87BA4E0035B8DC /* NSManagedObject+PropertyMapperHelpers.h */; settings = {ATTRIBUTES = (Public, ); }; };
		447409361E87BA4E0035B8DC /* NSManagedObject+PropertyMapperHelpers.h in Headers */ = {isa = PBXBuildFile; fileRef = 4474092A1E87BA4E0035B8DC /* NSManagedObject+PropertyMapperHelpers.h */; settings = {ATTRIBUTES = (Public, ); }; };
		447409371E87BA4E0035B8DC /* NSManagedObject+PropertyMapperHelpers.m in Sources */ = {isa = PBXBuildFile; fileRef = 4474092B1E87BA4E0035B8DC /* NSManagedObject+PropertyMapperHelpers.m */; };
		447409381E87BA4E0035B8DC /* NSManagedObject+PropertyMapperHelpers.m in Sources */ = {isa = PBXBuildFile; fileRef = 4474092B1E87BA4E0035B8DC /* NSManagedObject+PropertyMapperHelpers.m */; };
		447409391E87BA4E0035B8DC /* NSManagedObject+PropertyMapperHelpers.m in Sources */ = {isa = PBXBuildFile; fileRef = 4474092B1E87BA4E0035B8DC /* NSManagedObject+PropertyMapperHelpers.m */; };
		4474093A1E87BA4E0035B8DC /* NSManagedObject+PropertyMapperHelpers.m in Sources */ = {isa = PBXBuildFile; fileRef = 4474092B1E87BA4E0035B8DC /* NSManagedObject+PropertyMapperHelpers.m */; };
		4474093B1E87BA4E0035B8DC /* PropertyMapper.h in Headers */ = {isa = PBXBuildFile; fileRef = 4474092C1E87BA4E0035B8DC /* PropertyMapper.h */; settings = {ATTRIBUTES = (Public, ); }; };
		4474093C1E87BA4E0035B8DC /* PropertyMapper.h in Headers */ = {isa = PBXBuildFile; fileRef = 4474092C1E87BA4E0035B8DC /* PropertyMapper.h */; settings = {ATTRIBUTES = (Public, ); }; };
		4474093D1E87BA4E0035B8DC /* PropertyMapper.h in Headers */ = {isa = PBXBuildFile; fileRef = 4474092C1E87BA4E0035B8DC /* PropertyMapper.h */; settings = {ATTRIBUTES = (Public, ); }; };
		4474093E1E87BA4E0035B8DC /* PropertyMapper.h in Headers */ = {isa = PBXBuildFile; fileRef = 4474092C1E87BA4E0035B8DC /* PropertyMapper.h */; settings = {ATTRIBUTES = (Public, ); }; };
		4474093F1E87BA4E0035B8DC /* PropertyMapper.m in Sources */ = {isa = PBXBuildFile; fileRef = 4474092D1E87BA4E0035B8DC /* PropertyMapper.m */; };
		447409401E87BA4E0035B8DC /* PropertyMapper.m in Sources */ = {isa = PBXBuildFile; fileRef = 4474092D1E87BA4E0035B8DC /* PropertyMapper.m */; };
		447409411E87BA4E0035B8DC /* PropertyMapper.m in Sources */ = {isa = PBXBuildFile; fileRef = 4474092D1E87BA4E0035B8DC /* PropertyMapper.m */; };
		447409421E87BA4E0035B8DC /* PropertyMapper.m in Sources */ = {isa = PBXBuildFile; fileRef = 4474092D1E87BA4E0035B8DC /* PropertyMapper.m */; };
		448BE4991E8764FB009677E0 /* RemoteKey.xcdatamodeld in Sources */ = {isa = PBXBuildFile; fileRef = 448BE4971E8764FB009677E0 /* RemoteKey.xcdatamodeld */; };
		448BE49A1E8764FB009677E0 /* RemoteKey.xcdatamodeld in Sources */ = {isa = PBXBuildFile; fileRef = 448BE4971E8764FB009677E0 /* RemoteKey.xcdatamodeld */; };
		448BE49B1E8764FB009677E0 /* RemoteKey.xcdatamodeld in Sources */ = {isa = PBXBuildFile; fileRef = 448BE4971E8764FB009677E0 /* RemoteKey.xcdatamodeld */; };
		44B212EF1E87BCBD00C81949 /* InflectionsTests.m in Sources */ = {isa = PBXBuildFile; fileRef = 44B212EE1E87BCBD00C81949 /* InflectionsTests.m */; };
		44B212F01E87BCBD00C81949 /* InflectionsTests.m in Sources */ = {isa = PBXBuildFile; fileRef = 44B212EE1E87BCBD00C81949 /* InflectionsTests.m */; };
		44B212F11E87BCBD00C81949 /* InflectionsTests.m in Sources */ = {isa = PBXBuildFile; fileRef = 44B212EE1E87BCBD00C81949 /* InflectionsTests.m */; };
		44B212F41E87BD5D00C81949 /* NSPropertyDescription+Sync.h in Headers */ = {isa = PBXBuildFile; fileRef = 44B212F21E87BD5D00C81949 /* NSPropertyDescription+Sync.h */; settings = {ATTRIBUTES = (Public, ); }; };
		44B212F51E87BD5D00C81949 /* NSPropertyDescription+Sync.h in Headers */ = {isa = PBXBuildFile; fileRef = 44B212F21E87BD5D00C81949 /* NSPropertyDescription+Sync.h */; settings = {ATTRIBUTES = (Public, ); }; };
		44B212F61E87BD5D00C81949 /* NSPropertyDescription+Sync.h in Headers */ = {isa = PBXBuildFile; fileRef = 44B212F21E87BD5D00C81949 /* NSPropertyDescription+Sync.h */; settings = {ATTRIBUTES = (Public, ); }; };
		44B212F71E87BD5D00C81949 /* NSPropertyDescription+Sync.h in Headers */ = {isa = PBXBuildFile; fileRef = 44B212F21E87BD5D00C81949 /* NSPropertyDescription+Sync.h */; settings = {ATTRIBUTES = (Public, ); }; };
		44B212F81E87BD5D00C81949 /* NSPropertyDescription+Sync.m in Sources */ = {isa = PBXBuildFile; fileRef = 44B212F31E87BD5D00C81949 /* NSPropertyDescription+Sync.m */; };
		44B212F91E87BD5D00C81949 /* NSPropertyDescription+Sync.m in Sources */ = {isa = PBXBuildFile; fileRef = 44B212F31E87BD5D00C81949 /* NSPropertyDescription+Sync.m */; };
		44B212FA1E87BD5D00C81949 /* NSPropertyDescription+Sync.m in Sources */ = {isa = PBXBuildFile; fileRef = 44B212F31E87BD5D00C81949 /* NSPropertyDescription+Sync.m */; };
		44B212FB1E87BD5D00C81949 /* NSPropertyDescription+Sync.m in Sources */ = {isa = PBXBuildFile; fileRef = 44B212F31E87BD5D00C81949 /* NSPropertyDescription+Sync.m */; };
		44B547F81DCF27FF009215FA /* AppDelegate.swift in Sources */ = {isa = PBXBuildFile; fileRef = 44B547F71DCF27FF009215FA /* AppDelegate.swift */; };
		44B547FA1DCF27FF009215FA /* ViewController.swift in Sources */ = {isa = PBXBuildFile; fileRef = 44B547F91DCF27FF009215FA /* ViewController.swift */; };
		44B548011DCF27FF009215FA /* Assets.xcassets in Resources */ = {isa = PBXBuildFile; fileRef = 44B548001DCF27FF009215FA /* Assets.xcassets */; };
		44B548041DCF27FF009215FA /* LaunchScreen.storyboard in Resources */ = {isa = PBXBuildFile; fileRef = 44B548021DCF27FF009215FA /* LaunchScreen.storyboard */; };
		44B5481B1DCF3DED009215FA /* sample.json in Resources */ = {isa = PBXBuildFile; fileRef = 44B5481A1DCF3DED009215FA /* sample.json */; };
		44B5481E1DCF3E18009215FA /* iOSDemo.xcdatamodeld in Sources */ = {isa = PBXBuildFile; fileRef = 44B5481C1DCF3E18009215FA /* iOSDemo.xcdatamodeld */; };
		44CFE67E1E87BBE60068185B /* PrimaryKeyTests.m in Sources */ = {isa = PBXBuildFile; fileRef = 44CFE67B1E87BBE60068185B /* PrimaryKeyTests.m */; };
		44CFE67F1E87BBE70068185B /* PrimaryKeyTests.m in Sources */ = {isa = PBXBuildFile; fileRef = 44CFE67B1E87BBE60068185B /* PrimaryKeyTests.m */; };
		44CFE6801E87BBE70068185B /* PrimaryKeyTests.m in Sources */ = {isa = PBXBuildFile; fileRef = 44CFE67B1E87BBE60068185B /* PrimaryKeyTests.m */; };
		44CFE6811E87BBE70068185B /* PrimaryKey.xcdatamodeld in Sources */ = {isa = PBXBuildFile; fileRef = 44CFE67C1E87BBE60068185B /* PrimaryKey.xcdatamodeld */; };
		44CFE6821E87BBE70068185B /* PrimaryKey.xcdatamodeld in Sources */ = {isa = PBXBuildFile; fileRef = 44CFE67C1E87BBE60068185B /* PrimaryKey.xcdatamodeld */; };
		44CFE6831E87BBE70068185B /* PrimaryKey.xcdatamodeld in Sources */ = {isa = PBXBuildFile; fileRef = 44CFE67C1E87BBE60068185B /* PrimaryKey.xcdatamodeld */; };
		44CFE6871E87BC650068185B /* Inflections.h in Headers */ = {isa = PBXBuildFile; fileRef = 44CFE6851E87BC650068185B /* Inflections.h */; settings = {ATTRIBUTES = (Public, ); }; };
		44CFE6881E87BC650068185B /* Inflections.h in Headers */ = {isa = PBXBuildFile; fileRef = 44CFE6851E87BC650068185B /* Inflections.h */; settings = {ATTRIBUTES = (Public, ); }; };
		44CFE6891E87BC650068185B /* Inflections.h in Headers */ = {isa = PBXBuildFile; fileRef = 44CFE6851E87BC650068185B /* Inflections.h */; settings = {ATTRIBUTES = (Public, ); }; };
		44CFE68A1E87BC650068185B /* Inflections.h in Headers */ = {isa = PBXBuildFile; fileRef = 44CFE6851E87BC650068185B /* Inflections.h */; settings = {ATTRIBUTES = (Public, ); }; };
		44CFE68B1E87BC650068185B /* Inflections.m in Sources */ = {isa = PBXBuildFile; fileRef = 44CFE6861E87BC650068185B /* Inflections.m */; };
		44CFE68C1E87BC650068185B /* Inflections.m in Sources */ = {isa = PBXBuildFile; fileRef = 44CFE6861E87BC650068185B /* Inflections.m */; };
		44CFE68D1E87BC650068185B /* Inflections.m in Sources */ = {isa = PBXBuildFile; fileRef = 44CFE6861E87BC650068185B /* Inflections.m */; };
		44CFE68E1E87BC650068185B /* Inflections.m in Sources */ = {isa = PBXBuildFile; fileRef = 44CFE6861E87BC650068185B /* Inflections.m */; };
<<<<<<< HEAD
		CC9493F11F375251002167B4 /* 417.json in Resources */ = {isa = PBXBuildFile; fileRef = CC9493F01F375251002167B4 /* 417.json */; };
		CC9493F21F375251002167B4 /* 417.json in Resources */ = {isa = PBXBuildFile; fileRef = CC9493F01F375251002167B4 /* 417.json */; };
		CC9493F31F375251002167B4 /* 417.json in Resources */ = {isa = PBXBuildFile; fileRef = CC9493F01F375251002167B4 /* 417.json */; };
		CC9494181F379BE1002167B4 /* 373.json in Resources */ = {isa = PBXBuildFile; fileRef = CC9494171F379BE1002167B4 /* 373.json */; };
		CC9494191F379BE1002167B4 /* 373.json in Resources */ = {isa = PBXBuildFile; fileRef = CC9494171F379BE1002167B4 /* 373.json */; };
		CC94941A1F379BE1002167B4 /* 373.json in Resources */ = {isa = PBXBuildFile; fileRef = CC9494171F379BE1002167B4 /* 373.json */; };
=======
		CC9493F61F375517002167B4 /* 375-to-one.xcdatamodeld in Sources */ = {isa = PBXBuildFile; fileRef = CC9493F41F375517002167B4 /* 375-to-one.xcdatamodeld */; };
		CC9493F71F375517002167B4 /* 375-to-one.xcdatamodeld in Sources */ = {isa = PBXBuildFile; fileRef = CC9493F41F375517002167B4 /* 375-to-one.xcdatamodeld */; };
		CC9493F81F375517002167B4 /* 375-to-one.xcdatamodeld in Sources */ = {isa = PBXBuildFile; fileRef = CC9493F41F375517002167B4 /* 375-to-one.xcdatamodeld */; };
		CC9493FE1F3755AD002167B4 /* 375-to-one.json in Resources */ = {isa = PBXBuildFile; fileRef = CC9493FD1F3755AD002167B4 /* 375-to-one.json */; };
		CC9493FF1F3755AD002167B4 /* 375-to-one.json in Resources */ = {isa = PBXBuildFile; fileRef = CC9493FD1F3755AD002167B4 /* 375-to-one.json */; };
		CC9494001F3755AD002167B4 /* 375-to-one.json in Resources */ = {isa = PBXBuildFile; fileRef = CC9493FD1F3755AD002167B4 /* 375-to-one.json */; };
		CC9494041F3784EB002167B4 /* 375-to-many-series.json in Resources */ = {isa = PBXBuildFile; fileRef = CC9494031F3784EB002167B4 /* 375-to-many-series.json */; };
		CC9494051F3784EB002167B4 /* 375-to-many-series.json in Resources */ = {isa = PBXBuildFile; fileRef = CC9494031F3784EB002167B4 /* 375-to-many-series.json */; };
		CC9494061F3784EB002167B4 /* 375-to-many-series.json in Resources */ = {isa = PBXBuildFile; fileRef = CC9494031F3784EB002167B4 /* 375-to-many-series.json */; };
		CC9494101F37857F002167B4 /* 375-to-many-speeches.json in Resources */ = {isa = PBXBuildFile; fileRef = CC94940F1F37857F002167B4 /* 375-to-many-speeches.json */; };
		CC9494111F37857F002167B4 /* 375-to-many-speeches.json in Resources */ = {isa = PBXBuildFile; fileRef = CC94940F1F37857F002167B4 /* 375-to-many-speeches.json */; };
		CC9494121F37857F002167B4 /* 375-to-many-speeches.json in Resources */ = {isa = PBXBuildFile; fileRef = CC94940F1F37857F002167B4 /* 375-to-many-speeches.json */; };
		CC9494141F379401002167B4 /* 375-to-one-speeches.json in Resources */ = {isa = PBXBuildFile; fileRef = CC9494131F379401002167B4 /* 375-to-one-speeches.json */; };
		CC9494151F379401002167B4 /* 375-to-one-speeches.json in Resources */ = {isa = PBXBuildFile; fileRef = CC9494131F379401002167B4 /* 375-to-one-speeches.json */; };
		CC9494161F379401002167B4 /* 375-to-one-speeches.json in Resources */ = {isa = PBXBuildFile; fileRef = CC9494131F379401002167B4 /* 375-to-one-speeches.json */; };
>>>>>>> dbec3553
/* End PBXBuildFile section */

/* Begin PBXCopyFilesBuildPhase section */
		14241EC91DBC3AFB0042ED81 /* CopyFiles */ = {
			isa = PBXCopyFilesBuildPhase;
			buildActionMask = 2147483647;
			dstPath = "";
			dstSubfolderSpec = 10;
			files = (
			);
			runOnlyForDeploymentPostprocessing = 0;
		};
		14241EE01DBC3B790042ED81 /* CopyFiles */ = {
			isa = PBXCopyFilesBuildPhase;
			buildActionMask = 2147483647;
			dstPath = "";
			dstSubfolderSpec = 10;
			files = (
			);
			runOnlyForDeploymentPostprocessing = 0;
		};
		14241EE51DBC3B860042ED81 /* CopyFiles */ = {
			isa = PBXCopyFilesBuildPhase;
			buildActionMask = 2147483647;
			dstPath = "";
			dstSubfolderSpec = 10;
			files = (
			);
			runOnlyForDeploymentPostprocessing = 0;
		};
		14241EEA1DBC3B970042ED81 /* CopyFiles */ = {
			isa = PBXCopyFilesBuildPhase;
			buildActionMask = 2147483647;
			dstPath = "";
			dstSubfolderSpec = 10;
			files = (
			);
			runOnlyForDeploymentPostprocessing = 0;
		};
		14975CE41DBC376A0024901A /* CopyFiles */ = {
			isa = PBXCopyFilesBuildPhase;
			buildActionMask = 2147483647;
			dstPath = "";
			dstSubfolderSpec = 10;
			files = (
			);
			runOnlyForDeploymentPostprocessing = 0;
		};
		14975CED1DBC37880024901A /* CopyFiles */ = {
			isa = PBXCopyFilesBuildPhase;
			buildActionMask = 2147483647;
			dstPath = "";
			dstSubfolderSpec = 10;
			files = (
			);
			runOnlyForDeploymentPostprocessing = 0;
		};
		14C0463A1DBC19F300CB6C16 /* CopyFiles */ = {
			isa = PBXCopyFilesBuildPhase;
			buildActionMask = 2147483647;
			dstPath = "";
			dstSubfolderSpec = 10;
			files = (
			);
			runOnlyForDeploymentPostprocessing = 0;
		};
		44B548111DCF3B82009215FA /* Embed Frameworks */ = {
			isa = PBXCopyFilesBuildPhase;
			buildActionMask = 2147483647;
			dstPath = "";
			dstSubfolderSpec = 10;
			files = (
			);
			name = "Embed Frameworks";
			runOnlyForDeploymentPostprocessing = 0;
		};
/* End PBXCopyFilesBuildPhase section */

/* Begin PBXFileReference section */
		14241E711DBC39520042ED81 /* Sync.framework */ = {isa = PBXFileReference; explicitFileType = wrapper.framework; includeInIndex = 0; path = Sync.framework; sourceTree = BUILT_PRODUCTS_DIR; };
		14241E7E1DBC39600042ED81 /* Sync.framework */ = {isa = PBXFileReference; explicitFileType = wrapper.framework; includeInIndex = 0; path = Sync.framework; sourceTree = BUILT_PRODUCTS_DIR; };
		14241E8B1DBC39690042ED81 /* Sync.framework */ = {isa = PBXFileReference; explicitFileType = wrapper.framework; includeInIndex = 0; path = Sync.framework; sourceTree = BUILT_PRODUCTS_DIR; };
		14241E981DBC39730042ED81 /* Sync.framework */ = {isa = PBXFileReference; explicitFileType = wrapper.framework; includeInIndex = 0; path = Sync.framework; sourceTree = BUILT_PRODUCTS_DIR; };
		14241EC01DBC3AAA0042ED81 /* Info.plist */ = {isa = PBXFileReference; lastKnownFileType = text.plist.xml; path = Info.plist; sourceTree = "<group>"; };
		142CD2A31DEF39AE002FDABE /* Sync+DataStack.swift */ = {isa = PBXFileReference; fileEncoding = 4; lastKnownFileType = sourcecode.swift; path = "Sync+DataStack.swift"; sourceTree = "<group>"; };
		142CD2AC1DEF3A01002FDABE /* Sync+NSPersistentContainer.swift */ = {isa = PBXFileReference; fileEncoding = 4; lastKnownFileType = sourcecode.swift; path = "Sync+NSPersistentContainer.swift"; sourceTree = "<group>"; };
		14549A0A1E7C2E1000A77F2E /* Sync+Helpers.swift */ = {isa = PBXFileReference; fileEncoding = 4; lastKnownFileType = sourcecode.swift; path = "Sync+Helpers.swift"; sourceTree = "<group>"; };
		1467388B1E7ADBA700913C8E /* DataStack.swift */ = {isa = PBXFileReference; fileEncoding = 4; lastKnownFileType = sourcecode.swift; path = DataStack.swift; sourceTree = "<group>"; };
		146D72AC1AB782920058798C /* iOSTests.xctest */ = {isa = PBXFileReference; explicitFileType = wrapper.cfbundle; includeInIndex = 0; path = iOSTests.xctest; sourceTree = BUILT_PRODUCTS_DIR; };
		146D72B11AB782920058798C /* Info.plist */ = {isa = PBXFileReference; lastKnownFileType = text.plist.xml; path = Info.plist; sourceTree = "<group>"; };
		14867D021E7AF4D1001D228A /* DataFilter.xcdatamodel */ = {isa = PBXFileReference; lastKnownFileType = wrapper.xcdatamodel; path = DataFilter.xcdatamodel; sourceTree = "<group>"; };
		14867D031E7AF4D1001D228A /* DataFilterTests.swift */ = {isa = PBXFileReference; fileEncoding = 4; lastKnownFileType = sourcecode.swift; path = DataFilterTests.swift; sourceTree = "<group>"; };
		14867D041E7AF4D1001D228A /* note.json */ = {isa = PBXFileReference; fileEncoding = 4; lastKnownFileType = text.json; path = note.json; sourceTree = "<group>"; };
		14867D051E7AF4D1001D228A /* simple.json */ = {isa = PBXFileReference; fileEncoding = 4; lastKnownFileType = text.json; path = simple.json; sourceTree = "<group>"; };
		14867D061E7AF4D1001D228A /* users-with-nil.json */ = {isa = PBXFileReference; fileEncoding = 4; lastKnownFileType = text.json; path = "users-with-nil.json"; sourceTree = "<group>"; };
		14867D071E7AF4D1001D228A /* users-with-null.json */ = {isa = PBXFileReference; fileEncoding = 4; lastKnownFileType = text.json; path = "users-with-null.json"; sourceTree = "<group>"; };
		14867D081E7AF4D1001D228A /* users.json */ = {isa = PBXFileReference; fileEncoding = 4; lastKnownFileType = text.json; path = users.json; sourceTree = "<group>"; };
		14867D091E7AF4D1001D228A /* users2.json */ = {isa = PBXFileReference; fileEncoding = 4; lastKnownFileType = text.json; path = users2.json; sourceTree = "<group>"; };
		14867D0A1E7AF4D2001D228A /* users3.json */ = {isa = PBXFileReference; fileEncoding = 4; lastKnownFileType = text.json; path = users3.json; sourceTree = "<group>"; };
		14867D0C1E7AF4D2001D228A /* LightweightMigrationModel.xcdatamodel */ = {isa = PBXFileReference; lastKnownFileType = wrapper.xcdatamodel; path = LightweightMigrationModel.xcdatamodel; sourceTree = "<group>"; };
		14867D0E1E7AF4D2001D228A /* ModelGroup.xcdatamodel */ = {isa = PBXFileReference; lastKnownFileType = wrapper.xcdatamodel; path = ModelGroup.xcdatamodel; sourceTree = "<group>"; };
		14867D0F1E7AF4D2001D228A /* SimpleModel.xcdatamodel */ = {isa = PBXFileReference; lastKnownFileType = wrapper.xcdatamodel; path = SimpleModel.xcdatamodel; sourceTree = "<group>"; };
		14867D101E7AF4D2001D228A /* Tests.swift */ = {isa = PBXFileReference; fileEncoding = 4; lastKnownFileType = sourcecode.swift; path = Tests.swift; sourceTree = "<group>"; };
		14867D121E7AF4D2001D228A /* DateTests.swift */ = {isa = PBXFileReference; fileEncoding = 4; lastKnownFileType = sourcecode.swift; path = DateTests.swift; sourceTree = "<group>"; };
		14867D1A1E7AF4D2001D228A /* DeleteTests.swift */ = {isa = PBXFileReference; fileEncoding = 4; lastKnownFileType = sourcecode.swift; path = DeleteTests.swift; sourceTree = "<group>"; };
		14867D1B1E7AF4D2001D228A /* FetchTests.swift */ = {isa = PBXFileReference; fileEncoding = 4; lastKnownFileType = sourcecode.swift; path = FetchTests.swift; sourceTree = "<group>"; };
		14867D1D1E7AF4D2001D228A /* Helper.swift */ = {isa = PBXFileReference; fileEncoding = 4; lastKnownFileType = sourcecode.swift; path = Helper.swift; sourceTree = "<group>"; };
		14867D1E1E7AF4D2001D228A /* InsertOrUpdateTests.swift */ = {isa = PBXFileReference; fileEncoding = 4; lastKnownFileType = sourcecode.swift; path = InsertOrUpdateTests.swift; sourceTree = "<group>"; };
		14867D201E7AF4D2001D228A /* 151-many-to-many-notes-update.json */ = {isa = PBXFileReference; fileEncoding = 4; lastKnownFileType = text.json; path = "151-many-to-many-notes-update.json"; sourceTree = "<group>"; };
		14867D211E7AF4D2001D228A /* 151-many-to-many-notes.json */ = {isa = PBXFileReference; fileEncoding = 4; lastKnownFileType = text.json; path = "151-many-to-many-notes.json"; sourceTree = "<group>"; };
		14867D221E7AF4D2001D228A /* 151-many-to-many-tags.json */ = {isa = PBXFileReference; fileEncoding = 4; lastKnownFileType = text.json; path = "151-many-to-many-tags.json"; sourceTree = "<group>"; };
		14867D231E7AF4D2001D228A /* 151-to-many-notes.json */ = {isa = PBXFileReference; fileEncoding = 4; lastKnownFileType = text.json; path = "151-to-many-notes.json"; sourceTree = "<group>"; };
		14867D241E7AF4D2001D228A /* 151-to-many-users-update.json */ = {isa = PBXFileReference; fileEncoding = 4; lastKnownFileType = text.json; path = "151-to-many-users-update.json"; sourceTree = "<group>"; };
		14867D251E7AF4D2001D228A /* 151-to-many-users.json */ = {isa = PBXFileReference; fileEncoding = 4; lastKnownFileType = text.json; path = "151-to-many-users.json"; sourceTree = "<group>"; };
		14867D261E7AF4D2001D228A /* 157-cities.json */ = {isa = PBXFileReference; fileEncoding = 4; lastKnownFileType = text.json; path = "157-cities.json"; sourceTree = "<group>"; };
		14867D271E7AF4D2001D228A /* 157-locations-update.json */ = {isa = PBXFileReference; fileEncoding = 4; lastKnownFileType = text.json; path = "157-locations-update.json"; sourceTree = "<group>"; };
		14867D281E7AF4D2001D228A /* 157-locations.json */ = {isa = PBXFileReference; fileEncoding = 4; lastKnownFileType = text.json; path = "157-locations.json"; sourceTree = "<group>"; };
		14867D291E7AF4D2001D228A /* 225-a-empty.json */ = {isa = PBXFileReference; fileEncoding = 4; lastKnownFileType = text.json; path = "225-a-empty.json"; sourceTree = "<group>"; };
		14867D2A1E7AF4D2001D228A /* 225-a-null.json */ = {isa = PBXFileReference; fileEncoding = 4; lastKnownFileType = text.json; path = "225-a-null.json"; sourceTree = "<group>"; };
		14867D2B1E7AF4D2001D228A /* 225-a-replaced.json */ = {isa = PBXFileReference; fileEncoding = 4; lastKnownFileType = text.json; path = "225-a-replaced.json"; sourceTree = "<group>"; };
		14867D2C1E7AF4D2001D228A /* 225-a.json */ = {isa = PBXFileReference; fileEncoding = 4; lastKnownFileType = text.json; path = "225-a.json"; sourceTree = "<group>"; };
		14867D2D1E7AF4D2001D228A /* 233.json */ = {isa = PBXFileReference; fileEncoding = 4; lastKnownFileType = text.json; path = 233.json; sourceTree = "<group>"; };
		14867D2E1E7AF4D2001D228A /* 237.json */ = {isa = PBXFileReference; fileEncoding = 4; lastKnownFileType = text.json; path = 237.json; sourceTree = "<group>"; };
		14867D2F1E7AF4D2001D228A /* 265.json */ = {isa = PBXFileReference; fileEncoding = 4; lastKnownFileType = text.json; path = 265.json; sourceTree = "<group>"; };
		14867D301E7AF4D2001D228A /* 277.json */ = {isa = PBXFileReference; fileEncoding = 4; lastKnownFileType = text.json; path = 277.json; sourceTree = "<group>"; };
		14867D311E7AF4D2001D228A /* 280.json */ = {isa = PBXFileReference; fileEncoding = 4; lastKnownFileType = text.json; path = 280.json; sourceTree = "<group>"; };
		14867D321E7AF4D2001D228A /* 283.json */ = {isa = PBXFileReference; fileEncoding = 4; lastKnownFileType = text.json; path = 283.json; sourceTree = "<group>"; };
		14867D331E7AF4D2001D228A /* 320.json */ = {isa = PBXFileReference; fileEncoding = 4; lastKnownFileType = text.json; path = 320.json; sourceTree = "<group>"; };
		14867D341E7AF4D2001D228A /* 3ca82a0.json */ = {isa = PBXFileReference; fileEncoding = 4; lastKnownFileType = text.json; path = 3ca82a0.json; sourceTree = "<group>"; };
		14867D351E7AF4D2001D228A /* bug-113-comments-no-id.json */ = {isa = PBXFileReference; fileEncoding = 4; lastKnownFileType = text.json; path = "bug-113-comments-no-id.json"; sourceTree = "<group>"; };
		14867D361E7AF4D2001D228A /* bug-113-custom_relationship_key_to_one.json */ = {isa = PBXFileReference; fileEncoding = 4; lastKnownFileType = text.json; path = "bug-113-custom_relationship_key_to_one.json"; sourceTree = "<group>"; };
		14867D371E7AF4D2001D228A /* bug-113-stories-comments-no-ids.json */ = {isa = PBXFileReference; fileEncoding = 4; lastKnownFileType = text.json; path = "bug-113-stories-comments-no-ids.json"; sourceTree = "<group>"; };
		14867D381E7AF4D2001D228A /* bug-125-light.json */ = {isa = PBXFileReference; fileEncoding = 4; lastKnownFileType = text.json; path = "bug-125-light.json"; sourceTree = "<group>"; };
		14867D391E7AF4D2001D228A /* bug-125.json */ = {isa = PBXFileReference; fileEncoding = 4; lastKnownFileType = text.json; path = "bug-125.json"; sourceTree = "<group>"; };
		14867D3A1E7AF4D2001D228A /* bug-179-places.json */ = {isa = PBXFileReference; fileEncoding = 4; lastKnownFileType = text.json; path = "bug-179-places.json"; sourceTree = "<group>"; };
		14867D3B1E7AF4D2001D228A /* bug-179-routes.json */ = {isa = PBXFileReference; fileEncoding = 4; lastKnownFileType = text.json; path = "bug-179-routes.json"; sourceTree = "<group>"; };
		14867D3C1E7AF4D2001D228A /* bug-202-a.json */ = {isa = PBXFileReference; fileEncoding = 4; lastKnownFileType = text.json; path = "bug-202-a.json"; sourceTree = "<group>"; };
		14867D3D1E7AF4D2001D228A /* bug-202-b.json */ = {isa = PBXFileReference; fileEncoding = 4; lastKnownFileType = text.json; path = "bug-202-b.json"; sourceTree = "<group>"; };
		14867D3E1E7AF4D2001D228A /* bug-239.json */ = {isa = PBXFileReference; fileEncoding = 4; lastKnownFileType = text.json; path = "bug-239.json"; sourceTree = "<group>"; };
		14867D3F1E7AF4D2001D228A /* bug-254.json */ = {isa = PBXFileReference; fileEncoding = 4; lastKnownFileType = text.json; path = "bug-254.json"; sourceTree = "<group>"; };
		14867D401E7AF4D2001D228A /* bug-257.json */ = {isa = PBXFileReference; fileEncoding = 4; lastKnownFileType = text.json; path = "bug-257.json"; sourceTree = "<group>"; };
		14867D411E7AF4D2001D228A /* bug-number-84.json */ = {isa = PBXFileReference; fileEncoding = 4; lastKnownFileType = text.json; path = "bug-number-84.json"; sourceTree = "<group>"; };
		14867D421E7AF4D2001D228A /* camelcase.json */ = {isa = PBXFileReference; fileEncoding = 4; lastKnownFileType = text.json; path = camelcase.json; sourceTree = "<group>"; };
		14867D431E7AF4D2001D228A /* comments-no-id.json */ = {isa = PBXFileReference; fileEncoding = 4; lastKnownFileType = text.json; path = "comments-no-id.json"; sourceTree = "<group>"; };
		14867D441E7AF4D2001D228A /* custom_relationship_key_to_many.json */ = {isa = PBXFileReference; fileEncoding = 4; lastKnownFileType = text.json; path = custom_relationship_key_to_many.json; sourceTree = "<group>"; };
		14867D451E7AF4D2001D228A /* custom_relationship_key_to_one.json */ = {isa = PBXFileReference; fileEncoding = 4; lastKnownFileType = text.json; path = custom_relationship_key_to_one.json; sourceTree = "<group>"; };
		14867D461E7AF4D2001D228A /* id.json */ = {isa = PBXFileReference; fileEncoding = 4; lastKnownFileType = text.json; path = id.json; sourceTree = "<group>"; };
		14867D471E7AF4D2001D228A /* images.json */ = {isa = PBXFileReference; fileEncoding = 4; lastKnownFileType = text.json; path = images.json; sourceTree = "<group>"; };
		14867D481E7AF4D2001D228A /* markets_items.json */ = {isa = PBXFileReference; fileEncoding = 4; lastKnownFileType = text.json; path = markets_items.json; sourceTree = "<group>"; };
		14867D491E7AF4D2001D228A /* notes_for_user_a.json */ = {isa = PBXFileReference; fileEncoding = 4; lastKnownFileType = text.json; path = notes_for_user_a.json; sourceTree = "<group>"; };
		14867D4A1E7AF4D2001D228A /* notes_with_user_id.json */ = {isa = PBXFileReference; fileEncoding = 4; lastKnownFileType = text.json; path = notes_with_user_id.json; sourceTree = "<group>"; };
		14867D4B1E7AF4D2001D228A /* notes_with_user_id_custom.json */ = {isa = PBXFileReference; fileEncoding = 4; lastKnownFileType = text.json; path = notes_with_user_id_custom.json; sourceTree = "<group>"; };
		14867D4C1E7AF4D2001D228A /* numbers.json */ = {isa = PBXFileReference; fileEncoding = 4; lastKnownFileType = text.json; path = numbers.json; sourceTree = "<group>"; };
		14867D4D1E7AF4D2001D228A /* numbers_in_collection.json */ = {isa = PBXFileReference; fileEncoding = 4; lastKnownFileType = text.json; path = numbers_in_collection.json; sourceTree = "<group>"; };
		14867D4E1E7AF4D2001D228A /* operation-types-users-a.json */ = {isa = PBXFileReference; fileEncoding = 4; lastKnownFileType = text.json; path = "operation-types-users-a.json"; sourceTree = "<group>"; };
		14867D4F1E7AF4D2001D228A /* operation-types-users-b.json */ = {isa = PBXFileReference; fileEncoding = 4; lastKnownFileType = text.json; path = "operation-types-users-b.json"; sourceTree = "<group>"; };
		14867D501E7AF4D2001D228A /* organizations-tree.json */ = {isa = PBXFileReference; fileEncoding = 4; lastKnownFileType = text.json; path = "organizations-tree.json"; sourceTree = "<group>"; };
		14867D511E7AF4D2001D228A /* patients.json */ = {isa = PBXFileReference; fileEncoding = 4; lastKnownFileType = text.json; path = patients.json; sourceTree = "<group>"; };
		14867D521E7AF4D2001D228A /* stories-comments-no-ids.json */ = {isa = PBXFileReference; fileEncoding = 4; lastKnownFileType = text.json; path = "stories-comments-no-ids.json"; sourceTree = "<group>"; };
		14867D531E7AF4D2001D228A /* story-summarize.json */ = {isa = PBXFileReference; fileEncoding = 4; lastKnownFileType = text.json; path = "story-summarize.json"; sourceTree = "<group>"; };
		14867D541E7AF4D2001D228A /* tagged_notes.json */ = {isa = PBXFileReference; fileEncoding = 4; lastKnownFileType = text.json; path = tagged_notes.json; sourceTree = "<group>"; };
		14867D551E7AF4D2001D228A /* to-one-camelcase.json */ = {isa = PBXFileReference; fileEncoding = 4; lastKnownFileType = text.json; path = "to-one-camelcase.json"; sourceTree = "<group>"; };
		14867D561E7AF4D2001D228A /* to-one-snakecase.json */ = {isa = PBXFileReference; fileEncoding = 4; lastKnownFileType = text.json; path = "to-one-snakecase.json"; sourceTree = "<group>"; };
		14867D571E7AF4D2001D228A /* unique.json */ = {isa = PBXFileReference; fileEncoding = 4; lastKnownFileType = text.json; path = unique.json; sourceTree = "<group>"; };
		14867D581E7AF4D2001D228A /* users_a.json */ = {isa = PBXFileReference; fileEncoding = 4; lastKnownFileType = text.json; path = users_a.json; sourceTree = "<group>"; };
		14867D591E7AF4D2001D228A /* users_b.json */ = {isa = PBXFileReference; fileEncoding = 4; lastKnownFileType = text.json; path = users_b.json; sourceTree = "<group>"; };
		14867D5A1E7AF4D2001D228A /* users_c.json */ = {isa = PBXFileReference; fileEncoding = 4; lastKnownFileType = text.json; path = users_c.json; sourceTree = "<group>"; };
		14867D5B1E7AF4D2001D228A /* users_company.json */ = {isa = PBXFileReference; fileEncoding = 4; lastKnownFileType = text.json; path = users_company.json; sourceTree = "<group>"; };
		14867D5C1E7AF4D2001D228A /* users_notes.json */ = {isa = PBXFileReference; fileEncoding = 4; lastKnownFileType = text.json; path = users_notes.json; sourceTree = "<group>"; };
		14867D5F1E7AF4D2001D228A /* 113.xcdatamodel */ = {isa = PBXFileReference; lastKnownFileType = wrapper.xcdatamodel; path = 113.xcdatamodel; sourceTree = "<group>"; };
		14867D611E7AF4D2001D228A /* 125.xcdatamodel */ = {isa = PBXFileReference; lastKnownFileType = wrapper.xcdatamodel; path = 125.xcdatamodel; sourceTree = "<group>"; };
		14867D631E7AF4D2001D228A /* 151-many-to-many.xcdatamodel */ = {isa = PBXFileReference; lastKnownFileType = wrapper.xcdatamodel; path = "151-many-to-many.xcdatamodel"; sourceTree = "<group>"; };
		14867D651E7AF4D2001D228A /* 151-many-to-many.xcdatamodel */ = {isa = PBXFileReference; lastKnownFileType = wrapper.xcdatamodel; path = "151-many-to-many.xcdatamodel"; sourceTree = "<group>"; };
		14867D671E7AF4D2001D228A /* 151-to-many.xcdatamodel */ = {isa = PBXFileReference; lastKnownFileType = wrapper.xcdatamodel; path = "151-to-many.xcdatamodel"; sourceTree = "<group>"; };
		14867D691E7AF4D2001D228A /* 151-to-many.xcdatamodel */ = {isa = PBXFileReference; lastKnownFileType = wrapper.xcdatamodel; path = "151-to-many.xcdatamodel"; sourceTree = "<group>"; };
		14867D6B1E7AF4D2001D228A /* 157.xcdatamodel */ = {isa = PBXFileReference; lastKnownFileType = wrapper.xcdatamodel; path = 157.xcdatamodel; sourceTree = "<group>"; };
		14867D6D1E7AF4D2001D228A /* 179.xcdatamodel */ = {isa = PBXFileReference; lastKnownFileType = wrapper.xcdatamodel; path = 179.xcdatamodel; sourceTree = "<group>"; };
		14867D6F1E7AF4D2001D228A /* 202.xcdatamodel */ = {isa = PBXFileReference; lastKnownFileType = wrapper.xcdatamodel; path = 202.xcdatamodel; sourceTree = "<group>"; };
		14867D711E7AF4D2001D228A /* 151-many-to-many.xcdatamodel */ = {isa = PBXFileReference; lastKnownFileType = wrapper.xcdatamodel; path = "151-many-to-many.xcdatamodel"; sourceTree = "<group>"; };
		14867D731E7AF4D2001D228A /* 233.xcdatamodel */ = {isa = PBXFileReference; lastKnownFileType = wrapper.xcdatamodel; path = 233.xcdatamodel; sourceTree = "<group>"; };
		14867D751E7AF4D2001D228A /* 239.xcdatamodel */ = {isa = PBXFileReference; lastKnownFileType = wrapper.xcdatamodel; path = 239.xcdatamodel; sourceTree = "<group>"; };
		14867D771E7AF4D2001D228A /* 254.xcdatamodel */ = {isa = PBXFileReference; lastKnownFileType = wrapper.xcdatamodel; path = 254.xcdatamodel; sourceTree = "<group>"; };
		14867D791E7AF4D2001D228A /* 257.xcdatamodel */ = {isa = PBXFileReference; lastKnownFileType = wrapper.xcdatamodel; path = 257.xcdatamodel; sourceTree = "<group>"; };
		14867D7B1E7AF4D2001D228A /* 265.xcdatamodel */ = {isa = PBXFileReference; lastKnownFileType = wrapper.xcdatamodel; path = 265.xcdatamodel; sourceTree = "<group>"; };
		14867D7D1E7AF4D2001D228A /* 239.xcdatamodel */ = {isa = PBXFileReference; lastKnownFileType = wrapper.xcdatamodel; path = 239.xcdatamodel; sourceTree = "<group>"; };
		14867D7F1E7AF4D2001D228A /* 151-many-to-many.xcdatamodel */ = {isa = PBXFileReference; lastKnownFileType = wrapper.xcdatamodel; path = "151-many-to-many.xcdatamodel"; sourceTree = "<group>"; };
		14867D811E7AF4D2001D228A /* Demo.xcdatamodel */ = {isa = PBXFileReference; lastKnownFileType = wrapper.xcdatamodel; path = Demo.xcdatamodel; sourceTree = "<group>"; };
		14867D831E7AF4D2001D228A /* 320.xcdatamodel */ = {isa = PBXFileReference; lastKnownFileType = wrapper.xcdatamodel; path = 320.xcdatamodel; sourceTree = "<group>"; };
		14867D851E7AF4D2001D228A /* 3ca82a0.xcdatamodel */ = {isa = PBXFileReference; lastKnownFileType = wrapper.xcdatamodel; path = 3ca82a0.xcdatamodel; sourceTree = "<group>"; };
		14867D871E7AF4D2001D228A /* 84.xcdatamodel */ = {isa = PBXFileReference; lastKnownFileType = wrapper.xcdatamodel; path = 84.xcdatamodel; sourceTree = "<group>"; };
		14867D891E7AF4D2001D228A /* Demo.xcdatamodel */ = {isa = PBXFileReference; lastKnownFileType = wrapper.xcdatamodel; path = Demo.xcdatamodel; sourceTree = "<group>"; };
		14867D8B1E7AF4D2001D228A /* Demo.xcdatamodel */ = {isa = PBXFileReference; lastKnownFileType = wrapper.xcdatamodel; path = Demo.xcdatamodel; sourceTree = "<group>"; };
		14867D8D1E7AF4D2001D228A /* Demo.xcdatamodel */ = {isa = PBXFileReference; lastKnownFileType = wrapper.xcdatamodel; path = Demo.xcdatamodel; sourceTree = "<group>"; };
		14867D8F1E7AF4D2001D228A /* Demo.xcdatamodel */ = {isa = PBXFileReference; lastKnownFileType = wrapper.xcdatamodel; path = Demo.xcdatamodel; sourceTree = "<group>"; };
		14867D911E7AF4D2001D228A /* Demo.xcdatamodel */ = {isa = PBXFileReference; lastKnownFileType = wrapper.xcdatamodel; path = Demo.xcdatamodel; sourceTree = "<group>"; };
		14867D931E7AF4D2001D228A /* Demo.xcdatamodel */ = {isa = PBXFileReference; lastKnownFileType = wrapper.xcdatamodel; path = Demo.xcdatamodel; sourceTree = "<group>"; };
		14867D951E7AF4D2001D228A /* Demo.xcdatamodel */ = {isa = PBXFileReference; lastKnownFileType = wrapper.xcdatamodel; path = Demo.xcdatamodel; sourceTree = "<group>"; };
		14867D971E7AF4D2001D228A /* Demo.xcdatamodel */ = {isa = PBXFileReference; lastKnownFileType = wrapper.xcdatamodel; path = Demo.xcdatamodel; sourceTree = "<group>"; };
		14867D991E7AF4D2001D228A /* Demo.xcdatamodel */ = {isa = PBXFileReference; lastKnownFileType = wrapper.xcdatamodel; path = Demo.xcdatamodel; sourceTree = "<group>"; };
		14867D9B1E7AF4D2001D228A /* Organizations.xcdatamodel */ = {isa = PBXFileReference; lastKnownFileType = wrapper.xcdatamodel; path = Organizations.xcdatamodel; sourceTree = "<group>"; };
		14867D9D1E7AF4D2001D228A /* Demo.xcdatamodel */ = {isa = PBXFileReference; lastKnownFileType = wrapper.xcdatamodel; path = Demo.xcdatamodel; sourceTree = "<group>"; };
		14867D9F1E7AF4D2001D228A /* Demo.xcdatamodel */ = {isa = PBXFileReference; lastKnownFileType = wrapper.xcdatamodel; path = Demo.xcdatamodel; sourceTree = "<group>"; };
		14867DA11E7AF4D2001D228A /* Demo.xcdatamodel */ = {isa = PBXFileReference; lastKnownFileType = wrapper.xcdatamodel; path = Demo.xcdatamodel; sourceTree = "<group>"; };
		14867DA31E7AF4D2001D228A /* Tests.xcdatamodel */ = {isa = PBXFileReference; lastKnownFileType = wrapper.xcdatamodel; path = Tests.xcdatamodel; sourceTree = "<group>"; };
		14867DA51E7AF4D2001D228A /* Demo.xcdatamodel */ = {isa = PBXFileReference; lastKnownFileType = wrapper.xcdatamodel; path = Demo.xcdatamodel; sourceTree = "<group>"; };
		14867DA71E7AF4D2001D228A /* Unique.xcdatamodel */ = {isa = PBXFileReference; lastKnownFileType = wrapper.xcdatamodel; path = Unique.xcdatamodel; sourceTree = "<group>"; };
		14867DA81E7AF4D2001D228A /* NSArray+SyncTests.swift */ = {isa = PBXFileReference; fileEncoding = 4; lastKnownFileType = sourcecode.swift; path = "NSArray+SyncTests.swift"; sourceTree = "<group>"; };
		14867DA91E7AF4D2001D228A /* NSEntityDescription+SyncTests.swift */ = {isa = PBXFileReference; fileEncoding = 4; lastKnownFileType = sourcecode.swift; path = "NSEntityDescription+SyncTests.swift"; sourceTree = "<group>"; };
		14867DAA1E7AF4D2001D228A /* NSManagedObject+SyncTests.swift */ = {isa = PBXFileReference; fileEncoding = 4; lastKnownFileType = sourcecode.swift; path = "NSManagedObject+SyncTests.swift"; sourceTree = "<group>"; };
		14867DAB1E7AF4D2001D228A /* NSManagedObjectContext+SyncTests.swift */ = {isa = PBXFileReference; fileEncoding = 4; lastKnownFileType = sourcecode.swift; path = "NSManagedObjectContext+SyncTests.swift"; sourceTree = "<group>"; };
		14867DAC1E7AF4D2001D228A /* NSPersistentContainerTests.swift */ = {isa = PBXFileReference; fileEncoding = 4; lastKnownFileType = sourcecode.swift; path = NSPersistentContainerTests.swift; sourceTree = "<group>"; };
		14867DAD1E7AF4D2001D228A /* SyncDelegateTests.swift */ = {isa = PBXFileReference; fileEncoding = 4; lastKnownFileType = sourcecode.swift; path = SyncDelegateTests.swift; sourceTree = "<group>"; };
		14867DAE1E7AF4D2001D228A /* SyncTests.swift */ = {isa = PBXFileReference; fileEncoding = 4; lastKnownFileType = sourcecode.swift; path = SyncTests.swift; sourceTree = "<group>"; };
		14867DAF1E7AF4D2001D228A /* UpdateTests.swift */ = {isa = PBXFileReference; fileEncoding = 4; lastKnownFileType = sourcecode.swift; path = UpdateTests.swift; sourceTree = "<group>"; };
		14867DD01E7AF4D2001D228A /* TestCheckTests.swift */ = {isa = PBXFileReference; fileEncoding = 4; lastKnownFileType = sourcecode.swift; path = TestCheckTests.swift; sourceTree = "<group>"; };
		14867DD21E7AF4D2001D228A /* JSON.swift */ = {isa = PBXFileReference; fileEncoding = 4; lastKnownFileType = sourcecode.swift; path = JSON.swift; sourceTree = "<group>"; };
		14975BE81DBC368B0024901A /* tvOSTests.xctest */ = {isa = PBXFileReference; explicitFileType = wrapper.cfbundle; includeInIndex = 0; path = tvOSTests.xctest; sourceTree = BUILT_PRODUCTS_DIR; };
		14975BF41DBC36960024901A /* macOSTests.xctest */ = {isa = PBXFileReference; explicitFileType = wrapper.cfbundle; includeInIndex = 0; path = macOSTests.xctest; sourceTree = BUILT_PRODUCTS_DIR; };
		149FF9E91E808C4400617A63 /* 113.xcdatamodel */ = {isa = PBXFileReference; lastKnownFileType = wrapper.xcdatamodel; path = 113.xcdatamodel; sourceTree = "<group>"; };
		149FF9ED1E808DFB00617A63 /* 375.json */ = {isa = PBXFileReference; fileEncoding = 4; lastKnownFileType = text.json; path = 375.json; sourceTree = "<group>"; };
		14AF6AFA1DFC3D88009E5BC4 /* Result.swift */ = {isa = PBXFileReference; fileEncoding = 4; lastKnownFileType = sourcecode.swift; path = Result.swift; sourceTree = "<group>"; };
		14C0AF811BD6D4230009ECBE /* CHANGELOG.md */ = {isa = PBXFileReference; lastKnownFileType = net.daringfireball.markdown; path = CHANGELOG.md; sourceTree = "<group>"; };
		14C0AF821BD6D4230009ECBE /* CONTRIBUTING.md */ = {isa = PBXFileReference; lastKnownFileType = net.daringfireball.markdown; path = CONTRIBUTING.md; sourceTree = "<group>"; };
		14C0AF831BD6D4230009ECBE /* README.md */ = {isa = PBXFileReference; lastKnownFileType = net.daringfireball.markdown; path = README.md; sourceTree = "<group>"; };
		14D5255E1E7C1EC30063909F /* Sync+NSManagedObjectContext.swift */ = {isa = PBXFileReference; fileEncoding = 4; lastKnownFileType = sourcecode.swift; path = "Sync+NSManagedObjectContext.swift"; sourceTree = "<group>"; };
		14D93BFE1E4E65C700DED595 /* NSDate+PropertyMapper.h */ = {isa = PBXFileReference; fileEncoding = 4; lastKnownFileType = sourcecode.c.h; path = "NSDate+PropertyMapper.h"; sourceTree = "<group>"; };
		14D93BFF1E4E65C700DED595 /* NSDate+PropertyMapper.m */ = {isa = PBXFileReference; fileEncoding = 4; lastKnownFileType = sourcecode.c.objc; path = "NSDate+PropertyMapper.m"; sourceTree = "<group>"; };
		14E652291E809A68000E7CC6 /* remote_key.json */ = {isa = PBXFileReference; fileEncoding = 4; lastKnownFileType = text.json; path = remote_key.json; sourceTree = "<group>"; };
		14E6523C1E809E9C000E7CC6 /* NSPropertyDescription+SyncTests.swift */ = {isa = PBXFileReference; fileEncoding = 4; lastKnownFileType = sourcecode.swift; path = "NSPropertyDescription+SyncTests.swift"; sourceTree = "<group>"; };
		14E93C431DBCCD2800E3304E /* Sync.h */ = {isa = PBXFileReference; fileEncoding = 4; lastKnownFileType = sourcecode.c.h; path = Sync.h; sourceTree = "<group>"; };
		441FA7B71E4F00D300023821 /* User+CoreDataClass.swift */ = {isa = PBXFileReference; fileEncoding = 4; lastKnownFileType = sourcecode.swift; path = "User+CoreDataClass.swift"; sourceTree = "<group>"; };
		441FA7B81E4F00D300023821 /* User+CoreDataProperties.swift */ = {isa = PBXFileReference; fileEncoding = 4; lastKnownFileType = sourcecode.swift; path = "User+CoreDataProperties.swift"; sourceTree = "<group>"; };
		4458519C1E87BAF50025434E /* DictionaryTests.swift */ = {isa = PBXFileReference; fileEncoding = 4; lastKnownFileType = sourcecode.swift; path = DictionaryTests.swift; sourceTree = "<group>"; };
		4458519D1E87BAF50025434E /* ExportTests.swift */ = {isa = PBXFileReference; fileEncoding = 4; lastKnownFileType = sourcecode.swift; path = ExportTests.swift; sourceTree = "<group>"; };
		4458519E1E87BAF50025434E /* FillWithDictionaryTests.swift */ = {isa = PBXFileReference; fileEncoding = 4; lastKnownFileType = sourcecode.swift; path = FillWithDictionaryTests.swift; sourceTree = "<group>"; };
		4458519F1E87BAF50025434E /* HelperTests.m */ = {isa = PBXFileReference; fileEncoding = 4; lastKnownFileType = sourcecode.c.objc; path = HelperTests.m; sourceTree = "<group>"; };
		445851A21E87BAF50025434E /* hypbug.xcdatamodel */ = {isa = PBXFileReference; lastKnownFileType = wrapper.xcdatamodel; path = hypbug.xcdatamodel; sourceTree = "<group>"; };
		445851A41E87BAF50025434E /* Model.xcdatamodel */ = {isa = PBXFileReference; lastKnownFileType = wrapper.xcdatamodel; path = Model.xcdatamodel; sourceTree = "<group>"; };
		445851A61E87BAF50025434E /* Model.xcdatamodel */ = {isa = PBXFileReference; lastKnownFileType = wrapper.xcdatamodel; path = Model.xcdatamodel; sourceTree = "<group>"; };
		445851A81E87BAF50025434E /* hypbug.xcdatamodel */ = {isa = PBXFileReference; lastKnownFileType = wrapper.xcdatamodel; path = hypbug.xcdatamodel; sourceTree = "<group>"; };
		445851AA1E87BAF50025434E /* hypbug.xcdatamodel */ = {isa = PBXFileReference; lastKnownFileType = wrapper.xcdatamodel; path = hypbug.xcdatamodel; sourceTree = "<group>"; };
		445851AC1E87BAF50025434E /* smartworkout.xcdatamodel */ = {isa = PBXFileReference; lastKnownFileType = wrapper.xcdatamodel; path = smartworkout.xcdatamodel; sourceTree = "<group>"; };
		445851AE1E87BAF50025434E /* hypbug.xcdatamodel */ = {isa = PBXFileReference; lastKnownFileType = wrapper.xcdatamodel; path = hypbug.xcdatamodel; sourceTree = "<group>"; };
		445851B01E87BAF50025434E /* Model.xcdatamodel */ = {isa = PBXFileReference; lastKnownFileType = wrapper.xcdatamodel; path = Model.xcdatamodel; sourceTree = "<group>"; };
		445851B21E87BAF50025434E /* Ordered.xcdatamodel */ = {isa = PBXFileReference; lastKnownFileType = wrapper.xcdatamodel; path = Ordered.xcdatamodel; sourceTree = "<group>"; };
		445851B31E87BAF50025434E /* SyncDictionaryTests.m */ = {isa = PBXFileReference; fileEncoding = 4; lastKnownFileType = sourcecode.c.objc; path = SyncDictionaryTests.m; sourceTree = "<group>"; };
		445851B41E87BAF50025434E /* SyncFillWithDictionaryTests.m */ = {isa = PBXFileReference; fileEncoding = 4; lastKnownFileType = sourcecode.c.objc; path = SyncFillWithDictionaryTests.m; sourceTree = "<group>"; };
		445851B61E87BAF50025434E /* BadAPIValueTransformer.swift */ = {isa = PBXFileReference; fileEncoding = 4; lastKnownFileType = sourcecode.swift; path = BadAPIValueTransformer.swift; sourceTree = "<group>"; };
		445851B71E87BAF50025434E /* DateStringTransformer.h */ = {isa = PBXFileReference; fileEncoding = 4; lastKnownFileType = sourcecode.c.h; path = DateStringTransformer.h; sourceTree = "<group>"; };
		445851B81E87BAF50025434E /* DateStringTransformer.m */ = {isa = PBXFileReference; fileEncoding = 4; lastKnownFileType = sourcecode.c.objc; path = DateStringTransformer.m; sourceTree = "<group>"; };
		445851B91E87BAF50025434E /* SyncTestValueTransformer.h */ = {isa = PBXFileReference; fileEncoding = 4; lastKnownFileType = sourcecode.c.h; path = SyncTestValueTransformer.h; sourceTree = "<group>"; };
		445851BA1E87BAF50025434E /* SyncTestValueTransformer.m */ = {isa = PBXFileReference; fileEncoding = 4; lastKnownFileType = sourcecode.c.objc; path = SyncTestValueTransformer.m; sourceTree = "<group>"; };
		445851F21E87BB590025434E /* NSEntityDescription+PrimaryKey.h */ = {isa = PBXFileReference; fileEncoding = 4; lastKnownFileType = sourcecode.c.h; path = "NSEntityDescription+PrimaryKey.h"; sourceTree = "<group>"; };
		445851F31E87BB590025434E /* NSEntityDescription+PrimaryKey.m */ = {isa = PBXFileReference; fileEncoding = 4; lastKnownFileType = sourcecode.c.objc; path = "NSEntityDescription+PrimaryKey.m"; sourceTree = "<group>"; };
		445D3BB81D9F932C007F9E26 /* DataFilter.swift */ = {isa = PBXFileReference; fileEncoding = 4; lastKnownFileType = sourcecode.swift; path = DataFilter.swift; sourceTree = "<group>"; };
		447409291E87BA4E0035B8DC /* NSManagedObject+Export.swift */ = {isa = PBXFileReference; fileEncoding = 4; lastKnownFileType = sourcecode.swift; path = "NSManagedObject+Export.swift"; sourceTree = "<group>"; };
		4474092A1E87BA4E0035B8DC /* NSManagedObject+PropertyMapperHelpers.h */ = {isa = PBXFileReference; fileEncoding = 4; lastKnownFileType = sourcecode.c.h; path = "NSManagedObject+PropertyMapperHelpers.h"; sourceTree = "<group>"; };
		4474092B1E87BA4E0035B8DC /* NSManagedObject+PropertyMapperHelpers.m */ = {isa = PBXFileReference; fileEncoding = 4; lastKnownFileType = sourcecode.c.objc; path = "NSManagedObject+PropertyMapperHelpers.m"; sourceTree = "<group>"; };
		4474092C1E87BA4E0035B8DC /* PropertyMapper.h */ = {isa = PBXFileReference; fileEncoding = 4; lastKnownFileType = sourcecode.c.h; path = PropertyMapper.h; sourceTree = "<group>"; };
		4474092D1E87BA4E0035B8DC /* PropertyMapper.m */ = {isa = PBXFileReference; fileEncoding = 4; lastKnownFileType = sourcecode.c.objc; path = PropertyMapper.m; sourceTree = "<group>"; };
		448BE4981E8764FB009677E0 /* RemoteKey.xcdatamodel */ = {isa = PBXFileReference; lastKnownFileType = wrapper.xcdatamodel; path = RemoteKey.xcdatamodel; sourceTree = "<group>"; };
		44968BF51DA0021300E71A53 /* NSArray+Sync.swift */ = {isa = PBXFileReference; fileEncoding = 4; lastKnownFileType = sourcecode.swift; path = "NSArray+Sync.swift"; sourceTree = "<group>"; };
		44968BF61DA0021300E71A53 /* NSEntityDescription+Sync.swift */ = {isa = PBXFileReference; fileEncoding = 4; lastKnownFileType = sourcecode.swift; path = "NSEntityDescription+Sync.swift"; sourceTree = "<group>"; };
		44968BF71DA0021300E71A53 /* NSManagedObject+Sync.swift */ = {isa = PBXFileReference; fileEncoding = 4; lastKnownFileType = sourcecode.swift; path = "NSManagedObject+Sync.swift"; sourceTree = "<group>"; };
		44968BF81DA0021300E71A53 /* NSManagedObjectContext+Sync.swift */ = {isa = PBXFileReference; fileEncoding = 4; lastKnownFileType = sourcecode.swift; path = "NSManagedObjectContext+Sync.swift"; sourceTree = "<group>"; };
		44968BF91DA0021300E71A53 /* Sync.swift */ = {isa = PBXFileReference; fileEncoding = 4; lastKnownFileType = sourcecode.swift; path = Sync.swift; sourceTree = "<group>"; };
		449828031D9F8F2D00E2BCA3 /* TestCheck.swift */ = {isa = PBXFileReference; fileEncoding = 4; lastKnownFileType = sourcecode.swift; path = TestCheck.swift; sourceTree = "<group>"; };
		44B212EE1E87BCBD00C81949 /* InflectionsTests.m */ = {isa = PBXFileReference; fileEncoding = 4; lastKnownFileType = sourcecode.c.objc; path = InflectionsTests.m; sourceTree = "<group>"; };
		44B212F21E87BD5D00C81949 /* NSPropertyDescription+Sync.h */ = {isa = PBXFileReference; fileEncoding = 4; lastKnownFileType = sourcecode.c.h; path = "NSPropertyDescription+Sync.h"; sourceTree = "<group>"; };
		44B212F31E87BD5D00C81949 /* NSPropertyDescription+Sync.m */ = {isa = PBXFileReference; fileEncoding = 4; lastKnownFileType = sourcecode.c.objc; path = "NSPropertyDescription+Sync.m"; sourceTree = "<group>"; };
		44B547F51DCF27FF009215FA /* iOSDemo.app */ = {isa = PBXFileReference; explicitFileType = wrapper.application; includeInIndex = 0; path = iOSDemo.app; sourceTree = BUILT_PRODUCTS_DIR; };
		44B547F71DCF27FF009215FA /* AppDelegate.swift */ = {isa = PBXFileReference; lastKnownFileType = sourcecode.swift; path = AppDelegate.swift; sourceTree = "<group>"; };
		44B547F91DCF27FF009215FA /* ViewController.swift */ = {isa = PBXFileReference; lastKnownFileType = sourcecode.swift; path = ViewController.swift; sourceTree = "<group>"; };
		44B548001DCF27FF009215FA /* Assets.xcassets */ = {isa = PBXFileReference; lastKnownFileType = folder.assetcatalog; path = Assets.xcassets; sourceTree = "<group>"; };
		44B548031DCF27FF009215FA /* Base */ = {isa = PBXFileReference; lastKnownFileType = file.storyboard; name = Base; path = Base.lproj/LaunchScreen.storyboard; sourceTree = "<group>"; };
		44B548051DCF27FF009215FA /* Info.plist */ = {isa = PBXFileReference; lastKnownFileType = text.plist.xml; path = Info.plist; sourceTree = "<group>"; };
		44B5481A1DCF3DED009215FA /* sample.json */ = {isa = PBXFileReference; fileEncoding = 4; lastKnownFileType = text.json; path = sample.json; sourceTree = "<group>"; };
		44B5481D1DCF3E18009215FA /* iOSDemo.xcdatamodel */ = {isa = PBXFileReference; lastKnownFileType = wrapper.xcdatamodel; path = iOSDemo.xcdatamodel; sourceTree = "<group>"; };
		44CFE67B1E87BBE60068185B /* PrimaryKeyTests.m */ = {isa = PBXFileReference; fileEncoding = 4; lastKnownFileType = sourcecode.c.objc; path = PrimaryKeyTests.m; sourceTree = "<group>"; };
		44CFE67D1E87BBE60068185B /* PrimaryKey.xcdatamodel */ = {isa = PBXFileReference; lastKnownFileType = wrapper.xcdatamodel; path = PrimaryKey.xcdatamodel; sourceTree = "<group>"; };
		44CFE6851E87BC650068185B /* Inflections.h */ = {isa = PBXFileReference; fileEncoding = 4; lastKnownFileType = sourcecode.c.h; path = Inflections.h; sourceTree = "<group>"; };
		44CFE6861E87BC650068185B /* Inflections.m */ = {isa = PBXFileReference; fileEncoding = 4; lastKnownFileType = sourcecode.c.objc; path = Inflections.m; sourceTree = "<group>"; };
<<<<<<< HEAD
		CC9493F01F375251002167B4 /* 417.json */ = {isa = PBXFileReference; fileEncoding = 4; lastKnownFileType = text.json; path = 417.json; sourceTree = "<group>"; };
		CC9494171F379BE1002167B4 /* 373.json */ = {isa = PBXFileReference; fileEncoding = 4; lastKnownFileType = text.json; path = 373.json; sourceTree = "<group>"; };
=======
		CC9493F51F375517002167B4 /* 375-to-one.xcdatamodel */ = {isa = PBXFileReference; lastKnownFileType = wrapper.xcdatamodel; path = "375-to-one.xcdatamodel"; sourceTree = "<group>"; };
		CC9493FD1F3755AD002167B4 /* 375-to-one.json */ = {isa = PBXFileReference; fileEncoding = 4; lastKnownFileType = text.json; path = "375-to-one.json"; sourceTree = "<group>"; };
		CC9494031F3784EB002167B4 /* 375-to-many-series.json */ = {isa = PBXFileReference; fileEncoding = 4; lastKnownFileType = text.json; path = "375-to-many-series.json"; sourceTree = "<group>"; };
		CC94940F1F37857F002167B4 /* 375-to-many-speeches.json */ = {isa = PBXFileReference; fileEncoding = 4; lastKnownFileType = text.json; path = "375-to-many-speeches.json"; sourceTree = "<group>"; };
		CC9494131F379401002167B4 /* 375-to-one-speeches.json */ = {isa = PBXFileReference; fileEncoding = 4; lastKnownFileType = text.json; path = "375-to-one-speeches.json"; sourceTree = "<group>"; };
>>>>>>> dbec3553
		E47FF6201F0002A3004A923A /* Sync+ObjC.swift */ = {isa = PBXFileReference; fileEncoding = 4; lastKnownFileType = sourcecode.swift; path = "Sync+ObjC.swift"; sourceTree = "<group>"; };
/* End PBXFileReference section */

/* Begin PBXFrameworksBuildPhase section */
		14241E6D1DBC39520042ED81 /* Frameworks */ = {
			isa = PBXFrameworksBuildPhase;
			buildActionMask = 2147483647;
			files = (
			);
			runOnlyForDeploymentPostprocessing = 0;
		};
		14241E7A1DBC39600042ED81 /* Frameworks */ = {
			isa = PBXFrameworksBuildPhase;
			buildActionMask = 2147483647;
			files = (
			);
			runOnlyForDeploymentPostprocessing = 0;
		};
		14241E871DBC39690042ED81 /* Frameworks */ = {
			isa = PBXFrameworksBuildPhase;
			buildActionMask = 2147483647;
			files = (
			);
			runOnlyForDeploymentPostprocessing = 0;
		};
		14241E941DBC39730042ED81 /* Frameworks */ = {
			isa = PBXFrameworksBuildPhase;
			buildActionMask = 2147483647;
			files = (
			);
			runOnlyForDeploymentPostprocessing = 0;
		};
		146D72A91AB782920058798C /* Frameworks */ = {
			isa = PBXFrameworksBuildPhase;
			buildActionMask = 2147483647;
			files = (
				14E2F0F31E7AE12200DF1776 /* Sync.framework in Frameworks */,
			);
			runOnlyForDeploymentPostprocessing = 0;
		};
		14975BE51DBC368B0024901A /* Frameworks */ = {
			isa = PBXFrameworksBuildPhase;
			buildActionMask = 2147483647;
			files = (
				14E2F0A21E7ADE1400DF1776 /* Sync.framework in Frameworks */,
			);
			runOnlyForDeploymentPostprocessing = 0;
		};
		14975BF11DBC36960024901A /* Frameworks */ = {
			isa = PBXFrameworksBuildPhase;
			buildActionMask = 2147483647;
			files = (
				14E2F0A11E7ADE0E00DF1776 /* Sync.framework in Frameworks */,
			);
			runOnlyForDeploymentPostprocessing = 0;
		};
		44B547F21DCF27FF009215FA /* Frameworks */ = {
			isa = PBXFrameworksBuildPhase;
			buildActionMask = 2147483647;
			files = (
				14D93C471E4E669C00DED595 /* Sync.framework in Frameworks */,
			);
			runOnlyForDeploymentPostprocessing = 0;
		};
/* End PBXFrameworksBuildPhase section */

/* Begin PBXGroup section */
		1425D59A1CC65BEB00EC49D4 /* Source */ = {
			isa = PBXGroup;
			children = (
				445D3BB71D9F932C007F9E26 /* DataFilter */,
				1467388A1E7ADBA700913C8E /* DataStack */,
				14D93BFD1E4E65C700DED595 /* DateParser */,
				44CFE6841E87BC650068185B /* Inflections */,
				445851F11E87BB590025434E /* PrimaryKey */,
				447409281E87BA4E0035B8DC /* PropertyMapper */,
				44968BF41DA0021300E71A53 /* Sync */,
				14E93C431DBCCD2800E3304E /* Sync.h */,
				449828021D9F8F2D00E2BCA3 /* TestCheck */,
			);
			path = Source;
			sourceTree = "<group>";
		};
		1467388A1E7ADBA700913C8E /* DataStack */ = {
			isa = PBXGroup;
			children = (
				1467388B1E7ADBA700913C8E /* DataStack.swift */,
			);
			path = DataStack;
			sourceTree = "<group>";
		};
		146D728A1AB782920058798C = {
			isa = PBXGroup;
			children = (
				1425D59A1CC65BEB00EC49D4 /* Source */,
				14C136501AB7849300B7B07A /* Metadata */,
				44B547F61DCF27FF009215FA /* iOSDemo */,
				146D72AF1AB782920058798C /* Tests */,
				146D72941AB782920058798C /* Products */,
				515545DD1958EE5C50CA007A /* Frameworks */,
			);
			indentWidth = 4;
			sourceTree = "<group>";
			tabWidth = 4;
		};
		146D72941AB782920058798C /* Products */ = {
			isa = PBXGroup;
			children = (
				146D72AC1AB782920058798C /* iOSTests.xctest */,
				14975BE81DBC368B0024901A /* tvOSTests.xctest */,
				14975BF41DBC36960024901A /* macOSTests.xctest */,
				14241E711DBC39520042ED81 /* Sync.framework */,
				14241E7E1DBC39600042ED81 /* Sync.framework */,
				14241E8B1DBC39690042ED81 /* Sync.framework */,
				14241E981DBC39730042ED81 /* Sync.framework */,
				44B547F51DCF27FF009215FA /* iOSDemo.app */,
			);
			name = Products;
			sourceTree = "<group>";
		};
		146D72AF1AB782920058798C /* Tests */ = {
			isa = PBXGroup;
			children = (
				14867D001E7AF4D1001D228A /* DataFilter */,
				14867D0B1E7AF4D2001D228A /* DataStack */,
				14867D111E7AF4D2001D228A /* DateParser */,
				44B212ED1E87BCBD00C81949 /* Inflections */,
				44CFE67A1E87BBE60068185B /* PrimaryKey */,
				4458519B1E87BAF50025434E /* PropertyMapper */,
				146D72B01AB782920058798C /* Supporting Files */,
				14867D191E7AF4D2001D228A /* Sync */,
				14867DCF1E7AF4D2001D228A /* TestCheck */,
				14867DD11E7AF4D2001D228A /* Vendor */,
			);
			path = Tests;
			sourceTree = "<group>";
		};
		146D72B01AB782920058798C /* Supporting Files */ = {
			isa = PBXGroup;
			children = (
				146D72B11AB782920058798C /* Info.plist */,
			);
			name = "Supporting Files";
			sourceTree = "<group>";
		};
		14867D001E7AF4D1001D228A /* DataFilter */ = {
			isa = PBXGroup;
			children = (
				14867D011E7AF4D1001D228A /* DataFilter.xcdatamodeld */,
				14867D031E7AF4D1001D228A /* DataFilterTests.swift */,
				14867D041E7AF4D1001D228A /* note.json */,
				14867D051E7AF4D1001D228A /* simple.json */,
				14867D061E7AF4D1001D228A /* users-with-nil.json */,
				14867D071E7AF4D1001D228A /* users-with-null.json */,
				14867D081E7AF4D1001D228A /* users.json */,
				14867D091E7AF4D1001D228A /* users2.json */,
				14867D0A1E7AF4D2001D228A /* users3.json */,
			);
			path = DataFilter;
			sourceTree = "<group>";
		};
		14867D0B1E7AF4D2001D228A /* DataStack */ = {
			isa = PBXGroup;
			children = (
				14867D0C1E7AF4D2001D228A /* LightweightMigrationModel.xcdatamodel */,
				14867D0D1E7AF4D2001D228A /* ModelGroup.xcdatamodeld */,
				14867D0F1E7AF4D2001D228A /* SimpleModel.xcdatamodel */,
				14867D101E7AF4D2001D228A /* Tests.swift */,
			);
			path = DataStack;
			sourceTree = "<group>";
		};
		14867D111E7AF4D2001D228A /* DateParser */ = {
			isa = PBXGroup;
			children = (
				14867D121E7AF4D2001D228A /* DateTests.swift */,
			);
			path = DateParser;
			sourceTree = "<group>";
		};
		14867D191E7AF4D2001D228A /* Sync */ = {
			isa = PBXGroup;
			children = (
				14867D1A1E7AF4D2001D228A /* DeleteTests.swift */,
				14867D1B1E7AF4D2001D228A /* FetchTests.swift */,
				14867D1E1E7AF4D2001D228A /* InsertOrUpdateTests.swift */,
				14867DA81E7AF4D2001D228A /* NSArray+SyncTests.swift */,
				14867DA91E7AF4D2001D228A /* NSEntityDescription+SyncTests.swift */,
				14867DAA1E7AF4D2001D228A /* NSManagedObject+SyncTests.swift */,
				14867DAB1E7AF4D2001D228A /* NSManagedObjectContext+SyncTests.swift */,
				14867DAC1E7AF4D2001D228A /* NSPersistentContainerTests.swift */,
				14E6523C1E809E9C000E7CC6 /* NSPropertyDescription+SyncTests.swift */,
				14867DAD1E7AF4D2001D228A /* SyncDelegateTests.swift */,
				14867DAE1E7AF4D2001D228A /* SyncTests.swift */,
				14867DAF1E7AF4D2001D228A /* UpdateTests.swift */,
				14867D1C1E7AF4D2001D228A /* Helpers */,
				14867D1F1E7AF4D2001D228A /* JSONs */,
				14867D5D1E7AF4D2001D228A /* Models */,
			);
			path = Sync;
			sourceTree = "<group>";
		};
		14867D1C1E7AF4D2001D228A /* Helpers */ = {
			isa = PBXGroup;
			children = (
				14867D1D1E7AF4D2001D228A /* Helper.swift */,
			);
			path = Helpers;
			sourceTree = "<group>";
		};
		14867D1F1E7AF4D2001D228A /* JSONs */ = {
			isa = PBXGroup;
			children = (
				14867D341E7AF4D2001D228A /* 3ca82a0.json */,
				14867D201E7AF4D2001D228A /* 151-many-to-many-notes-update.json */,
				14867D211E7AF4D2001D228A /* 151-many-to-many-notes.json */,
				14867D221E7AF4D2001D228A /* 151-many-to-many-tags.json */,
				14867D231E7AF4D2001D228A /* 151-to-many-notes.json */,
				14867D241E7AF4D2001D228A /* 151-to-many-users-update.json */,
				14867D251E7AF4D2001D228A /* 151-to-many-users.json */,
				14867D261E7AF4D2001D228A /* 157-cities.json */,
				14867D271E7AF4D2001D228A /* 157-locations-update.json */,
				14867D281E7AF4D2001D228A /* 157-locations.json */,
				14867D291E7AF4D2001D228A /* 225-a-empty.json */,
				14867D2A1E7AF4D2001D228A /* 225-a-null.json */,
				14867D2B1E7AF4D2001D228A /* 225-a-replaced.json */,
				14867D2C1E7AF4D2001D228A /* 225-a.json */,
				14867D2D1E7AF4D2001D228A /* 233.json */,
				14867D2E1E7AF4D2001D228A /* 237.json */,
				14867D2F1E7AF4D2001D228A /* 265.json */,
				14867D301E7AF4D2001D228A /* 277.json */,
				14867D311E7AF4D2001D228A /* 280.json */,
				14867D321E7AF4D2001D228A /* 283.json */,
				14867D331E7AF4D2001D228A /* 320.json */,
				CC9494171F379BE1002167B4 /* 373.json */,
				149FF9ED1E808DFB00617A63 /* 375.json */,
<<<<<<< HEAD
				CC9493F01F375251002167B4 /* 417.json */,
=======
				CC9493FD1F3755AD002167B4 /* 375-to-one.json */,
				CC9494031F3784EB002167B4 /* 375-to-many-series.json */,
				CC94940F1F37857F002167B4 /* 375-to-many-speeches.json */,
				CC9494131F379401002167B4 /* 375-to-one-speeches.json */,
>>>>>>> dbec3553
				14867D351E7AF4D2001D228A /* bug-113-comments-no-id.json */,
				14867D361E7AF4D2001D228A /* bug-113-custom_relationship_key_to_one.json */,
				14867D371E7AF4D2001D228A /* bug-113-stories-comments-no-ids.json */,
				14867D381E7AF4D2001D228A /* bug-125-light.json */,
				14867D391E7AF4D2001D228A /* bug-125.json */,
				14867D3A1E7AF4D2001D228A /* bug-179-places.json */,
				14867D3B1E7AF4D2001D228A /* bug-179-routes.json */,
				14867D3C1E7AF4D2001D228A /* bug-202-a.json */,
				14867D3D1E7AF4D2001D228A /* bug-202-b.json */,
				14867D3E1E7AF4D2001D228A /* bug-239.json */,
				14867D3F1E7AF4D2001D228A /* bug-254.json */,
				14867D401E7AF4D2001D228A /* bug-257.json */,
				14867D411E7AF4D2001D228A /* bug-number-84.json */,
				14867D421E7AF4D2001D228A /* camelcase.json */,
				14867D431E7AF4D2001D228A /* comments-no-id.json */,
				14867D441E7AF4D2001D228A /* custom_relationship_key_to_many.json */,
				14867D451E7AF4D2001D228A /* custom_relationship_key_to_one.json */,
				14867D461E7AF4D2001D228A /* id.json */,
				14867D471E7AF4D2001D228A /* images.json */,
				14867D481E7AF4D2001D228A /* markets_items.json */,
				14E652291E809A68000E7CC6 /* remote_key.json */,
				14867D491E7AF4D2001D228A /* notes_for_user_a.json */,
				14867D4B1E7AF4D2001D228A /* notes_with_user_id_custom.json */,
				14867D4A1E7AF4D2001D228A /* notes_with_user_id.json */,
				14867D4D1E7AF4D2001D228A /* numbers_in_collection.json */,
				14867D4C1E7AF4D2001D228A /* numbers.json */,
				14867D4E1E7AF4D2001D228A /* operation-types-users-a.json */,
				14867D4F1E7AF4D2001D228A /* operation-types-users-b.json */,
				14867D501E7AF4D2001D228A /* organizations-tree.json */,
				14867D511E7AF4D2001D228A /* patients.json */,
				14867D521E7AF4D2001D228A /* stories-comments-no-ids.json */,
				14867D531E7AF4D2001D228A /* story-summarize.json */,
				14867D541E7AF4D2001D228A /* tagged_notes.json */,
				14867D551E7AF4D2001D228A /* to-one-camelcase.json */,
				14867D561E7AF4D2001D228A /* to-one-snakecase.json */,
				14867D571E7AF4D2001D228A /* unique.json */,
				14867D581E7AF4D2001D228A /* users_a.json */,
				14867D591E7AF4D2001D228A /* users_b.json */,
				14867D5A1E7AF4D2001D228A /* users_c.json */,
				14867D5B1E7AF4D2001D228A /* users_company.json */,
				14867D5C1E7AF4D2001D228A /* users_notes.json */,
			);
			path = JSONs;
			sourceTree = "<group>";
		};
		14867D5D1E7AF4D2001D228A /* Models */ = {
			isa = PBXGroup;
			children = (
				14867D841E7AF4D2001D228A /* 3ca82a0.xcdatamodeld */,
				14867D861E7AF4D2001D228A /* 84.xcdatamodeld */,
				14867D5E1E7AF4D2001D228A /* 113.xcdatamodeld */,
				14867D601E7AF4D2001D228A /* 125.xcdatamodeld */,
				14867D621E7AF4D2001D228A /* 151-many-to-many.xcdatamodeld */,
				14867D641E7AF4D2001D228A /* 151-ordered-many-to-many.xcdatamodeld */,
				14867D661E7AF4D2001D228A /* 151-ordered-to-many.xcdatamodeld */,
				14867D681E7AF4D2001D228A /* 151-to-many.xcdatamodeld */,
				14867D6A1E7AF4D2001D228A /* 157.xcdatamodeld */,
				14867D6C1E7AF4D2001D228A /* 179.xcdatamodeld */,
				14867D6E1E7AF4D2001D228A /* 202.xcdatamodeld */,
				14867D701E7AF4D2001D228A /* 225.xcdatamodeld */,
				14867D721E7AF4D2001D228A /* 233.xcdatamodeld */,
				14867D741E7AF4D2001D228A /* 239.xcdatamodeld */,
				14867D761E7AF4D2001D228A /* 254.xcdatamodeld */,
				14867D781E7AF4D2001D228A /* 257.xcdatamodeld */,
				14867D7A1E7AF4D2001D228A /* 265.xcdatamodeld */,
				14867D7C1E7AF4D2001D228A /* 277.xcdatamodeld */,
				14867D7E1E7AF4D2001D228A /* 280.xcdatamodeld */,
				14867D801E7AF4D2001D228A /* 283.xcdatamodeld */,
				14867D821E7AF4D2001D228A /* 320.xcdatamodeld */,
				149FF9E81E808C4400617A63 /* 375.xcdatamodeld */,
				CC9493F41F375517002167B4 /* 375-to-one.xcdatamodeld */,
				14867D881E7AF4D2001D228A /* Camelcase.xcdatamodeld */,
				14867D8A1E7AF4D2001D228A /* Contacts.xcdatamodeld */,
				14867D8C1E7AF4D2001D228A /* CustomRelationshipKey.xcdatamodeld */,
				14867D8E1E7AF4D2001D228A /* id.xcdatamodeld */,
				14867D901E7AF4D2001D228A /* InsertObjectsInParent.xcdatamodeld */,
				14867D921E7AF4D2001D228A /* Markets.xcdatamodeld */,
				14867D941E7AF4D2001D228A /* Notes.xcdatamodeld */,
				14867D961E7AF4D2001D228A /* NotesB.xcdatamodeld */,
				14867D981E7AF4D2001D228A /* OrderedSocial.xcdatamodeld */,
				14867D9A1E7AF4D2001D228A /* Organizations.xcdatamodeld */,
				14867D9C1E7AF4D2001D228A /* Patients.xcdatamodeld */,
				14867D9E1E7AF4D2001D228A /* Recursive.xcdatamodeld */,
				448BE4971E8764FB009677E0 /* RemoteKey.xcdatamodeld */,
				14867DA01E7AF4D2001D228A /* Social.xcdatamodeld */,
				14867DA21E7AF4D2001D228A /* Tests.xcdatamodeld */,
				14867DA41E7AF4D2001D228A /* ToOne.xcdatamodeld */,
				14867DA61E7AF4D2001D228A /* Unique.xcdatamodeld */,
			);
			path = Models;
			sourceTree = "<group>";
		};
		14867DCF1E7AF4D2001D228A /* TestCheck */ = {
			isa = PBXGroup;
			children = (
				14867DD01E7AF4D2001D228A /* TestCheckTests.swift */,
			);
			path = TestCheck;
			sourceTree = "<group>";
		};
		14867DD11E7AF4D2001D228A /* Vendor */ = {
			isa = PBXGroup;
			children = (
				14867DD21E7AF4D2001D228A /* JSON.swift */,
			);
			path = Vendor;
			sourceTree = "<group>";
		};
		14C136501AB7849300B7B07A /* Metadata */ = {
			isa = PBXGroup;
			children = (
				14241EC01DBC3AAA0042ED81 /* Info.plist */,
				14C0AF811BD6D4230009ECBE /* CHANGELOG.md */,
				14C0AF821BD6D4230009ECBE /* CONTRIBUTING.md */,
				14C0AF831BD6D4230009ECBE /* README.md */,
			);
			name = Metadata;
			sourceTree = "<group>";
		};
		14D93BFD1E4E65C700DED595 /* DateParser */ = {
			isa = PBXGroup;
			children = (
				14D93BFE1E4E65C700DED595 /* NSDate+PropertyMapper.h */,
				14D93BFF1E4E65C700DED595 /* NSDate+PropertyMapper.m */,
			);
			path = DateParser;
			sourceTree = "<group>";
		};
		4458519B1E87BAF50025434E /* PropertyMapper */ = {
			isa = PBXGroup;
			children = (
				4458519C1E87BAF50025434E /* DictionaryTests.swift */,
				4458519D1E87BAF50025434E /* ExportTests.swift */,
				4458519E1E87BAF50025434E /* FillWithDictionaryTests.swift */,
				4458519F1E87BAF50025434E /* HelperTests.m */,
				445851A01E87BAF50025434E /* Models */,
				445851B31E87BAF50025434E /* SyncDictionaryTests.m */,
				445851B41E87BAF50025434E /* SyncFillWithDictionaryTests.m */,
				445851B51E87BAF50025434E /* Transformers */,
			);
			path = PropertyMapper;
			sourceTree = "<group>";
		};
		445851A01E87BAF50025434E /* Models */ = {
			isa = PBXGroup;
			children = (
				445851A11E87BAF50025434E /* 112.xcdatamodeld */,
				445851A31E87BAF50025434E /* 121.xcdatamodeld */,
				445851A51E87BAF50025434E /* 123.xcdatamodeld */,
				445851A71E87BAF50025434E /* 129.xcdatamodeld */,
				445851A91E87BAF50025434E /* 137.xcdatamodeld */,
				445851AB1E87BAF50025434E /* 140.xcdatamodeld */,
				445851AD1E87BAF50025434E /* 142.xcdatamodeld */,
				445851AF1E87BAF50025434E /* Model.xcdatamodeld */,
				445851B11E87BAF50025434E /* Ordered.xcdatamodeld */,
			);
			path = Models;
			sourceTree = "<group>";
		};
		445851B51E87BAF50025434E /* Transformers */ = {
			isa = PBXGroup;
			children = (
				445851B61E87BAF50025434E /* BadAPIValueTransformer.swift */,
				445851B71E87BAF50025434E /* DateStringTransformer.h */,
				445851B81E87BAF50025434E /* DateStringTransformer.m */,
				445851B91E87BAF50025434E /* SyncTestValueTransformer.h */,
				445851BA1E87BAF50025434E /* SyncTestValueTransformer.m */,
			);
			path = Transformers;
			sourceTree = "<group>";
		};
		445851F11E87BB590025434E /* PrimaryKey */ = {
			isa = PBXGroup;
			children = (
				445851F21E87BB590025434E /* NSEntityDescription+PrimaryKey.h */,
				445851F31E87BB590025434E /* NSEntityDescription+PrimaryKey.m */,
			);
			path = PrimaryKey;
			sourceTree = "<group>";
		};
		445D3BB71D9F932C007F9E26 /* DataFilter */ = {
			isa = PBXGroup;
			children = (
				445D3BB81D9F932C007F9E26 /* DataFilter.swift */,
			);
			path = DataFilter;
			sourceTree = "<group>";
		};
		447409281E87BA4E0035B8DC /* PropertyMapper */ = {
			isa = PBXGroup;
			children = (
				447409291E87BA4E0035B8DC /* NSManagedObject+Export.swift */,
				4474092A1E87BA4E0035B8DC /* NSManagedObject+PropertyMapperHelpers.h */,
				4474092B1E87BA4E0035B8DC /* NSManagedObject+PropertyMapperHelpers.m */,
				4474092C1E87BA4E0035B8DC /* PropertyMapper.h */,
				4474092D1E87BA4E0035B8DC /* PropertyMapper.m */,
			);
			path = PropertyMapper;
			sourceTree = "<group>";
		};
		44968BF41DA0021300E71A53 /* Sync */ = {
			isa = PBXGroup;
			children = (
				44968BF51DA0021300E71A53 /* NSArray+Sync.swift */,
				44968BF61DA0021300E71A53 /* NSEntityDescription+Sync.swift */,
				44968BF71DA0021300E71A53 /* NSManagedObject+Sync.swift */,
				44968BF81DA0021300E71A53 /* NSManagedObjectContext+Sync.swift */,
				44B212F21E87BD5D00C81949 /* NSPropertyDescription+Sync.h */,
				44B212F31E87BD5D00C81949 /* NSPropertyDescription+Sync.m */,
				14AF6AFA1DFC3D88009E5BC4 /* Result.swift */,
				44968BF91DA0021300E71A53 /* Sync.swift */,
				142CD2A31DEF39AE002FDABE /* Sync+DataStack.swift */,
				14549A0A1E7C2E1000A77F2E /* Sync+Helpers.swift */,
				14D5255E1E7C1EC30063909F /* Sync+NSManagedObjectContext.swift */,
				142CD2AC1DEF3A01002FDABE /* Sync+NSPersistentContainer.swift */,
				E47FF6201F0002A3004A923A /* Sync+ObjC.swift */,
			);
			path = Sync;
			sourceTree = "<group>";
		};
		449828021D9F8F2D00E2BCA3 /* TestCheck */ = {
			isa = PBXGroup;
			children = (
				449828031D9F8F2D00E2BCA3 /* TestCheck.swift */,
			);
			path = TestCheck;
			sourceTree = "<group>";
		};
		44B212ED1E87BCBD00C81949 /* Inflections */ = {
			isa = PBXGroup;
			children = (
				44B212EE1E87BCBD00C81949 /* InflectionsTests.m */,
			);
			path = Inflections;
			sourceTree = "<group>";
		};
		44B547F61DCF27FF009215FA /* iOSDemo */ = {
			isa = PBXGroup;
			children = (
				441FA7B71E4F00D300023821 /* User+CoreDataClass.swift */,
				441FA7B81E4F00D300023821 /* User+CoreDataProperties.swift */,
				44B547F71DCF27FF009215FA /* AppDelegate.swift */,
				44B547F91DCF27FF009215FA /* ViewController.swift */,
				44B5481C1DCF3E18009215FA /* iOSDemo.xcdatamodeld */,
				44B5481A1DCF3DED009215FA /* sample.json */,
				44B548001DCF27FF009215FA /* Assets.xcassets */,
				44B548021DCF27FF009215FA /* LaunchScreen.storyboard */,
				44B548051DCF27FF009215FA /* Info.plist */,
			);
			path = iOSDemo;
			sourceTree = "<group>";
		};
		44CFE67A1E87BBE60068185B /* PrimaryKey */ = {
			isa = PBXGroup;
			children = (
				44CFE67B1E87BBE60068185B /* PrimaryKeyTests.m */,
				44CFE67C1E87BBE60068185B /* PrimaryKey.xcdatamodeld */,
			);
			path = PrimaryKey;
			sourceTree = "<group>";
		};
		44CFE6841E87BC650068185B /* Inflections */ = {
			isa = PBXGroup;
			children = (
				44CFE6851E87BC650068185B /* Inflections.h */,
				44CFE6861E87BC650068185B /* Inflections.m */,
			);
			path = Inflections;
			sourceTree = "<group>";
		};
		515545DD1958EE5C50CA007A /* Frameworks */ = {
			isa = PBXGroup;
			children = (
			);
			name = Frameworks;
			sourceTree = "<group>";
		};
/* End PBXGroup section */

/* Begin PBXHeadersBuildPhase section */
		14241E6E1DBC39520042ED81 /* Headers */ = {
			isa = PBXHeadersBuildPhase;
			buildActionMask = 2147483647;
			files = (
				14D93C0B1E4E65C700DED595 /* NSDate+PropertyMapper.h in Headers */,
				14E93C441DBCCD2800E3304E /* Sync.h in Headers */,
				14D93C481E4E67A200DED595 /* Sync.swift in Headers */,
				14D93C491E4E67A200DED595 /* Sync+DataStack.swift in Headers */,
				14D93C4A1E4E67A200DED595 /* Sync+NSPersistentContainer.swift in Headers */,
				14D93C4B1E4E67A200DED595 /* NSArray+Sync.swift in Headers */,
				14D93C4C1E4E67A200DED595 /* NSEntityDescription+Sync.swift in Headers */,
				14D93C4D1E4E67A200DED595 /* NSManagedObject+Sync.swift in Headers */,
				4474093B1E87BA4E0035B8DC /* PropertyMapper.h in Headers */,
				447409331E87BA4E0035B8DC /* NSManagedObject+PropertyMapperHelpers.h in Headers */,
				14D93C4E1E4E67A200DED595 /* NSManagedObjectContext+Sync.swift in Headers */,
				14D93C4F1E4E67A200DED595 /* Result.swift in Headers */,
				44CFE6871E87BC650068185B /* Inflections.h in Headers */,
				445851F41E87BB590025434E /* NSEntityDescription+PrimaryKey.h in Headers */,
				44B212F41E87BD5D00C81949 /* NSPropertyDescription+Sync.h in Headers */,
				14F627791E7AE6CF001C2EA0 /* DataStack.swift in Headers */,
			);
			runOnlyForDeploymentPostprocessing = 0;
		};
		14241E7B1DBC39600042ED81 /* Headers */ = {
			isa = PBXHeadersBuildPhase;
			buildActionMask = 2147483647;
			files = (
				14F6276A1E7AE6B5001C2EA0 /* DataStack.swift in Headers */,
				14F6276B1E7AE6B5001C2EA0 /* NSDate+PropertyMapper.h in Headers */,
				14F627701E7AE6B5001C2EA0 /* Sync.h in Headers */,
				14F627711E7AE6B5001C2EA0 /* Sync.swift in Headers */,
				14F627721E7AE6B5001C2EA0 /* Sync+DataStack.swift in Headers */,
				14F627731E7AE6B5001C2EA0 /* Sync+NSPersistentContainer.swift in Headers */,
				14F627741E7AE6B5001C2EA0 /* NSArray+Sync.swift in Headers */,
				14F627751E7AE6B5001C2EA0 /* NSEntityDescription+Sync.swift in Headers */,
				14F627761E7AE6B5001C2EA0 /* NSManagedObject+Sync.swift in Headers */,
				4474093E1E87BA4E0035B8DC /* PropertyMapper.h in Headers */,
				447409361E87BA4E0035B8DC /* NSManagedObject+PropertyMapperHelpers.h in Headers */,
				14F627771E7AE6B5001C2EA0 /* NSManagedObjectContext+Sync.swift in Headers */,
				44CFE68A1E87BC650068185B /* Inflections.h in Headers */,
				445851F71E87BB590025434E /* NSEntityDescription+PrimaryKey.h in Headers */,
				44B212F71E87BD5D00C81949 /* NSPropertyDescription+Sync.h in Headers */,
				14F627781E7AE6B5001C2EA0 /* Result.swift in Headers */,
			);
			runOnlyForDeploymentPostprocessing = 0;
		};
		14241E881DBC39690042ED81 /* Headers */ = {
			isa = PBXHeadersBuildPhase;
			buildActionMask = 2147483647;
			files = (
				14E93C461DBCCD2800E3304E /* Sync.h in Headers */,
				14D93C0D1E4E65C700DED595 /* NSDate+PropertyMapper.h in Headers */,
				14A84E951E4E70B900701B8A /* Sync.swift in Headers */,
				14A84E961E4E70B900701B8A /* Sync+DataStack.swift in Headers */,
				14A84E971E4E70B900701B8A /* Sync+NSPersistentContainer.swift in Headers */,
				14A84E981E4E70B900701B8A /* NSArray+Sync.swift in Headers */,
				14A84E991E4E70B900701B8A /* NSEntityDescription+Sync.swift in Headers */,
				14A84E9A1E4E70B900701B8A /* NSManagedObject+Sync.swift in Headers */,
				14A84E9B1E4E70B900701B8A /* NSManagedObjectContext+Sync.swift in Headers */,
				4474093C1E87BA4E0035B8DC /* PropertyMapper.h in Headers */,
				44CFE6881E87BC650068185B /* Inflections.h in Headers */,
				447409341E87BA4E0035B8DC /* NSManagedObject+PropertyMapperHelpers.h in Headers */,
				14A84E9C1E4E70B900701B8A /* Result.swift in Headers */,
				445851F51E87BB590025434E /* NSEntityDescription+PrimaryKey.h in Headers */,
				44B212F51E87BD5D00C81949 /* NSPropertyDescription+Sync.h in Headers */,
				14F6277A1E7AE6E1001C2EA0 /* DataStack.swift in Headers */,
			);
			runOnlyForDeploymentPostprocessing = 0;
		};
		14241E951DBC39730042ED81 /* Headers */ = {
			isa = PBXHeadersBuildPhase;
			buildActionMask = 2147483647;
			files = (
				14F6275B1E7AE6B2001C2EA0 /* DataStack.swift in Headers */,
				14F6275C1E7AE6B2001C2EA0 /* NSDate+PropertyMapper.h in Headers */,
				14F627611E7AE6B2001C2EA0 /* Sync.h in Headers */,
				14F627621E7AE6B2001C2EA0 /* Sync.swift in Headers */,
				14F627631E7AE6B2001C2EA0 /* Sync+DataStack.swift in Headers */,
				14F627641E7AE6B2001C2EA0 /* Sync+NSPersistentContainer.swift in Headers */,
				14F627651E7AE6B2001C2EA0 /* NSArray+Sync.swift in Headers */,
				14F627661E7AE6B2001C2EA0 /* NSEntityDescription+Sync.swift in Headers */,
				14F627671E7AE6B2001C2EA0 /* NSManagedObject+Sync.swift in Headers */,
				4474093D1E87BA4E0035B8DC /* PropertyMapper.h in Headers */,
				447409351E87BA4E0035B8DC /* NSManagedObject+PropertyMapperHelpers.h in Headers */,
				14F627681E7AE6B2001C2EA0 /* NSManagedObjectContext+Sync.swift in Headers */,
				44CFE6891E87BC650068185B /* Inflections.h in Headers */,
				445851F61E87BB590025434E /* NSEntityDescription+PrimaryKey.h in Headers */,
				44B212F61E87BD5D00C81949 /* NSPropertyDescription+Sync.h in Headers */,
				14F627691E7AE6B2001C2EA0 /* Result.swift in Headers */,
			);
			runOnlyForDeploymentPostprocessing = 0;
		};
/* End PBXHeadersBuildPhase section */

/* Begin PBXNativeTarget section */
		14241E701DBC39520042ED81 /* Sync-iOS */ = {
			isa = PBXNativeTarget;
			buildConfigurationList = 14241E761DBC39520042ED81 /* Build configuration list for PBXNativeTarget "Sync-iOS" */;
			buildPhases = (
				14241E6C1DBC39520042ED81 /* Sources */,
				14241E6D1DBC39520042ED81 /* Frameworks */,
				14241E6E1DBC39520042ED81 /* Headers */,
				14241E6F1DBC39520042ED81 /* Resources */,
				14241EC91DBC3AFB0042ED81 /* CopyFiles */,
			);
			buildRules = (
			);
			dependencies = (
			);
			name = "Sync-iOS";
			productName = "Sync-iOS";
			productReference = 14241E711DBC39520042ED81 /* Sync.framework */;
			productType = "com.apple.product-type.framework";
		};
		14241E7D1DBC39600042ED81 /* Sync-watchOS */ = {
			isa = PBXNativeTarget;
			buildConfigurationList = 14241E831DBC39600042ED81 /* Build configuration list for PBXNativeTarget "Sync-watchOS" */;
			buildPhases = (
				14241E791DBC39600042ED81 /* Sources */,
				14241E7A1DBC39600042ED81 /* Frameworks */,
				14241E7B1DBC39600042ED81 /* Headers */,
				14241E7C1DBC39600042ED81 /* Resources */,
				14241EEA1DBC3B970042ED81 /* CopyFiles */,
			);
			buildRules = (
			);
			dependencies = (
			);
			name = "Sync-watchOS";
			productName = "Sync-watchOS";
			productReference = 14241E7E1DBC39600042ED81 /* Sync.framework */;
			productType = "com.apple.product-type.framework";
		};
		14241E8A1DBC39690042ED81 /* Sync-tvOS */ = {
			isa = PBXNativeTarget;
			buildConfigurationList = 14241E901DBC39690042ED81 /* Build configuration list for PBXNativeTarget "Sync-tvOS" */;
			buildPhases = (
				14241E861DBC39690042ED81 /* Sources */,
				14241E871DBC39690042ED81 /* Frameworks */,
				14241E881DBC39690042ED81 /* Headers */,
				14241E891DBC39690042ED81 /* Resources */,
				14241EE51DBC3B860042ED81 /* CopyFiles */,
			);
			buildRules = (
			);
			dependencies = (
			);
			name = "Sync-tvOS";
			productName = "Sync-tvOS";
			productReference = 14241E8B1DBC39690042ED81 /* Sync.framework */;
			productType = "com.apple.product-type.framework";
		};
		14241E971DBC39730042ED81 /* Sync-macOS */ = {
			isa = PBXNativeTarget;
			buildConfigurationList = 14241E9D1DBC39730042ED81 /* Build configuration list for PBXNativeTarget "Sync-macOS" */;
			buildPhases = (
				14241E931DBC39730042ED81 /* Sources */,
				14241E941DBC39730042ED81 /* Frameworks */,
				14241E951DBC39730042ED81 /* Headers */,
				14241E961DBC39730042ED81 /* Resources */,
				14241EE01DBC3B790042ED81 /* CopyFiles */,
			);
			buildRules = (
			);
			dependencies = (
			);
			name = "Sync-macOS";
			productName = "Sync-macOS";
			productReference = 14241E981DBC39730042ED81 /* Sync.framework */;
			productType = "com.apple.product-type.framework";
		};
		146D72AB1AB782920058798C /* iOSTests */ = {
			isa = PBXNativeTarget;
			buildConfigurationList = 146D72B91AB782920058798C /* Build configuration list for PBXNativeTarget "iOSTests" */;
			buildPhases = (
				146D72A81AB782920058798C /* Sources */,
				146D72A91AB782920058798C /* Frameworks */,
				146D72AA1AB782920058798C /* Resources */,
				14C0463A1DBC19F300CB6C16 /* CopyFiles */,
			);
			buildRules = (
			);
			dependencies = (
			);
			name = iOSTests;
			productName = PodTests;
			productReference = 146D72AC1AB782920058798C /* iOSTests.xctest */;
			productType = "com.apple.product-type.bundle.unit-test";
		};
		14975BE71DBC368B0024901A /* tvOSTests */ = {
			isa = PBXNativeTarget;
			buildConfigurationList = 14975BED1DBC368B0024901A /* Build configuration list for PBXNativeTarget "tvOSTests" */;
			buildPhases = (
				14975BE41DBC368B0024901A /* Sources */,
				14975BE51DBC368B0024901A /* Frameworks */,
				14975BE61DBC368B0024901A /* Resources */,
				14975CE41DBC376A0024901A /* CopyFiles */,
			);
			buildRules = (
			);
			dependencies = (
			);
			name = tvOSTests;
			productName = tvOSTests;
			productReference = 14975BE81DBC368B0024901A /* tvOSTests.xctest */;
			productType = "com.apple.product-type.bundle.unit-test";
		};
		14975BF31DBC36960024901A /* macOSTests */ = {
			isa = PBXNativeTarget;
			buildConfigurationList = 14975BF91DBC36960024901A /* Build configuration list for PBXNativeTarget "macOSTests" */;
			buildPhases = (
				14975BF01DBC36960024901A /* Sources */,
				14975BF11DBC36960024901A /* Frameworks */,
				14975BF21DBC36960024901A /* Resources */,
				14975CED1DBC37880024901A /* CopyFiles */,
			);
			buildRules = (
			);
			dependencies = (
			);
			name = macOSTests;
			productName = macOSTests;
			productReference = 14975BF41DBC36960024901A /* macOSTests.xctest */;
			productType = "com.apple.product-type.bundle.unit-test";
		};
		44B547F41DCF27FF009215FA /* iOSDemo */ = {
			isa = PBXNativeTarget;
			buildConfigurationList = 44B548081DCF27FF009215FA /* Build configuration list for PBXNativeTarget "iOSDemo" */;
			buildPhases = (
				44B547F11DCF27FF009215FA /* Sources */,
				44B547F21DCF27FF009215FA /* Frameworks */,
				44B547F31DCF27FF009215FA /* Resources */,
				44B548111DCF3B82009215FA /* Embed Frameworks */,
			);
			buildRules = (
			);
			dependencies = (
			);
			name = iOSDemo;
			productName = iOSDemo;
			productReference = 44B547F51DCF27FF009215FA /* iOSDemo.app */;
			productType = "com.apple.product-type.application";
		};
/* End PBXNativeTarget section */

/* Begin PBXProject section */
		146D728B1AB782920058798C /* Project object */ = {
			isa = PBXProject;
			attributes = {
				CLASSPREFIX = "";
				LastSwiftUpdateCheck = 0810;
				LastUpgradeCheck = 0810;
				ORGANIZATIONNAME = "";
				TargetAttributes = {
					14241E701DBC39520042ED81 = {
						CreatedOnToolsVersion = 8.0;
						LastSwiftMigration = 0810;
						ProvisioningStyle = Automatic;
					};
					14241E7D1DBC39600042ED81 = {
						CreatedOnToolsVersion = 8.0;
						LastSwiftMigration = 0810;
						ProvisioningStyle = Manual;
					};
					14241E8A1DBC39690042ED81 = {
						CreatedOnToolsVersion = 8.0;
						LastSwiftMigration = 0810;
						ProvisioningStyle = Automatic;
					};
					14241E971DBC39730042ED81 = {
						CreatedOnToolsVersion = 8.0;
						LastSwiftMigration = 0810;
						ProvisioningStyle = Automatic;
					};
					146D72AB1AB782920058798C = {
						CreatedOnToolsVersion = 6.2;
						LastSwiftMigration = 0810;
						ProvisioningStyle = Manual;
					};
					14975BE71DBC368B0024901A = {
						CreatedOnToolsVersion = 8.0;
						LastSwiftMigration = 0810;
						ProvisioningStyle = Manual;
					};
					14975BF31DBC36960024901A = {
						CreatedOnToolsVersion = 8.0;
						LastSwiftMigration = 0810;
						ProvisioningStyle = Manual;
					};
					44B547F41DCF27FF009215FA = {
						CreatedOnToolsVersion = 8.1;
						LastSwiftMigration = 0810;
						ProvisioningStyle = Automatic;
					};
				};
			};
			buildConfigurationList = 146D728E1AB782920058798C /* Build configuration list for PBXProject "Demo" */;
			compatibilityVersion = "Xcode 3.2";
			developmentRegion = English;
			hasScannedForEncodings = 0;
			knownRegions = (
				en,
				Base,
			);
			mainGroup = 146D728A1AB782920058798C;
			productRefGroup = 146D72941AB782920058798C /* Products */;
			projectDirPath = "";
			projectRoot = "";
			targets = (
				44B547F41DCF27FF009215FA /* iOSDemo */,
				146D72AB1AB782920058798C /* iOSTests */,
				14975BE71DBC368B0024901A /* tvOSTests */,
				14975BF31DBC36960024901A /* macOSTests */,
				14241E701DBC39520042ED81 /* Sync-iOS */,
				14241E8A1DBC39690042ED81 /* Sync-tvOS */,
				14241E971DBC39730042ED81 /* Sync-macOS */,
				14241E7D1DBC39600042ED81 /* Sync-watchOS */,
			);
		};
/* End PBXProject section */

/* Begin PBXResourcesBuildPhase section */
		14241E6F1DBC39520042ED81 /* Resources */ = {
			isa = PBXResourcesBuildPhase;
			buildActionMask = 2147483647;
			files = (
			);
			runOnlyForDeploymentPostprocessing = 0;
		};
		14241E7C1DBC39600042ED81 /* Resources */ = {
			isa = PBXResourcesBuildPhase;
			buildActionMask = 2147483647;
			files = (
			);
			runOnlyForDeploymentPostprocessing = 0;
		};
		14241E891DBC39690042ED81 /* Resources */ = {
			isa = PBXResourcesBuildPhase;
			buildActionMask = 2147483647;
			files = (
			);
			runOnlyForDeploymentPostprocessing = 0;
		};
		14241E961DBC39730042ED81 /* Resources */ = {
			isa = PBXResourcesBuildPhase;
			buildActionMask = 2147483647;
			files = (
			);
			runOnlyForDeploymentPostprocessing = 0;
		};
		146D72AA1AB782920058798C /* Resources */ = {
			isa = PBXResourcesBuildPhase;
			buildActionMask = 2147483647;
			files = (
				14867E961E7AF4D2001D228A /* numbers.json in Resources */,
				14867E601E7AF4D2001D228A /* bug-179-places.json in Resources */,
				CC9494041F3784EB002167B4 /* 375-to-many-series.json in Resources */,
				14867E691E7AF4D2001D228A /* bug-202-b.json in Resources */,
				14867EA81E7AF4D2001D228A /* stories-comments-no-ids.json in Resources */,
				14E6522A1E809A68000E7CC6 /* remote_key.json in Resources */,
				14867EC01E7AF4D2001D228A /* users_c.json in Resources */,
				14867E751E7AF4D2001D228A /* bug-number-84.json in Resources */,
				14867E421E7AF4D2001D228A /* 277.json in Resources */,
				14867E301E7AF4D2001D228A /* 225-a-null.json in Resources */,
				14867E5A1E7AF4D2001D228A /* bug-125-light.json in Resources */,
				14867E2A1E7AF4D2001D228A /* 157-locations.json in Resources */,
				14867E241E7AF4D2001D228A /* 157-cities.json in Resources */,
				14867E451E7AF4D2001D228A /* 280.json in Resources */,
				149FF9EE1E808DFB00617A63 /* 375.json in Resources */,
				14867E391E7AF4D2001D228A /* 233.json in Resources */,
				14867E4E1E7AF4D2001D228A /* 3ca82a0.json in Resources */,
				CC9494141F379401002167B4 /* 375-to-one-speeches.json in Resources */,
				14867E1B1E7AF4D2001D228A /* 151-to-many-notes.json in Resources */,
				14867EB41E7AF4D2001D228A /* to-one-snakecase.json in Resources */,
				14867E511E7AF4D2001D228A /* bug-113-comments-no-id.json in Resources */,
				14867E931E7AF4D2001D228A /* notes_with_user_id_custom.json in Resources */,
				14867DE51E7AF4D2001D228A /* users.json in Resources */,
				14867EB11E7AF4D2001D228A /* to-one-camelcase.json in Resources */,
				14867E841E7AF4D2001D228A /* id.json in Resources */,
				14867EBD1E7AF4D2001D228A /* users_b.json in Resources */,
				14867E211E7AF4D2001D228A /* 151-to-many-users.json in Resources */,
				14867E7B1E7AF4D2001D228A /* comments-no-id.json in Resources */,
				14867DEB1E7AF4D2001D228A /* users3.json in Resources */,
				14867EB71E7AF4D2001D228A /* unique.json in Resources */,
				14867E331E7AF4D2001D228A /* 225-a-replaced.json in Resources */,
				14867E481E7AF4D2001D228A /* 283.json in Resources */,
				14867E871E7AF4D2001D228A /* images.json in Resources */,
				14867E151E7AF4D2001D228A /* 151-many-to-many-notes.json in Resources */,
				14867E8D1E7AF4D2001D228A /* notes_for_user_a.json in Resources */,
				14867E9F1E7AF4D2001D228A /* operation-types-users-b.json in Resources */,
				14867E361E7AF4D2001D228A /* 225-a.json in Resources */,
				14867E6F1E7AF4D2001D228A /* bug-254.json in Resources */,
				14867EC61E7AF4D2001D228A /* users_notes.json in Resources */,
				14867EAE1E7AF4D2001D228A /* tagged_notes.json in Resources */,
				14867E901E7AF4D2001D228A /* notes_with_user_id.json in Resources */,
				14867E7E1E7AF4D2001D228A /* custom_relationship_key_to_many.json in Resources */,
				14867EA51E7AF4D2001D228A /* patients.json in Resources */,
				14867E991E7AF4D2001D228A /* numbers_in_collection.json in Resources */,
				14867DE81E7AF4D2001D228A /* users2.json in Resources */,
				14867EBA1E7AF4D2001D228A /* users_a.json in Resources */,
				14867EAB1E7AF4D2001D228A /* story-summarize.json in Resources */,
				CC9494181F379BE1002167B4 /* 373.json in Resources */,
				14867E811E7AF4D2001D228A /* custom_relationship_key_to_one.json in Resources */,
				CC9494101F37857F002167B4 /* 375-to-many-speeches.json in Resources */,
				14867E9C1E7AF4D2001D228A /* operation-types-users-a.json in Resources */,
				14867E721E7AF4D2001D228A /* bug-257.json in Resources */,
				14867E661E7AF4D2001D228A /* bug-202-a.json in Resources */,
				14867E6C1E7AF4D2001D228A /* bug-239.json in Resources */,
				14867E1E1E7AF4D2001D228A /* 151-to-many-users-update.json in Resources */,
				14867EC31E7AF4D2001D228A /* users_company.json in Resources */,
				14867DD91E7AF4D2001D228A /* note.json in Resources */,
				14867DDF1E7AF4D2001D228A /* users-with-nil.json in Resources */,
				14867E4B1E7AF4D2001D228A /* 320.json in Resources */,
				14867E8A1E7AF4D2001D228A /* markets_items.json in Resources */,
				14867E631E7AF4D2001D228A /* bug-179-routes.json in Resources */,
				14867DDC1E7AF4D2001D228A /* simple.json in Resources */,
				14867E2D1E7AF4D2001D228A /* 225-a-empty.json in Resources */,
				14867E571E7AF4D2001D228A /* bug-113-stories-comments-no-ids.json in Resources */,
				14867E3F1E7AF4D2001D228A /* 265.json in Resources */,
				CC9493F11F375251002167B4 /* 417.json in Resources */,
				14867E181E7AF4D2001D228A /* 151-many-to-many-tags.json in Resources */,
				14867DE21E7AF4D2001D228A /* users-with-null.json in Resources */,
				14867E781E7AF4D2001D228A /* camelcase.json in Resources */,
				14867E5D1E7AF4D2001D228A /* bug-125.json in Resources */,
				14867E121E7AF4D2001D228A /* 151-many-to-many-notes-update.json in Resources */,
				CC9493FE1F3755AD002167B4 /* 375-to-one.json in Resources */,
				14867EA21E7AF4D2001D228A /* organizations-tree.json in Resources */,
				14867E541E7AF4D2001D228A /* bug-113-custom_relationship_key_to_one.json in Resources */,
				14867E3C1E7AF4D2001D228A /* 237.json in Resources */,
				14867E271E7AF4D2001D228A /* 157-locations-update.json in Resources */,
			);
			runOnlyForDeploymentPostprocessing = 0;
		};
		14975BE61DBC368B0024901A /* Resources */ = {
			isa = PBXResourcesBuildPhase;
			buildActionMask = 2147483647;
			files = (
				14867E971E7AF4D2001D228A /* numbers.json in Resources */,
				14867E611E7AF4D2001D228A /* bug-179-places.json in Resources */,
				CC9494051F3784EB002167B4 /* 375-to-many-series.json in Resources */,
				14867E6A1E7AF4D2001D228A /* bug-202-b.json in Resources */,
				14867EA91E7AF4D2001D228A /* stories-comments-no-ids.json in Resources */,
				14E6522B1E809A68000E7CC6 /* remote_key.json in Resources */,
				14867EC11E7AF4D2001D228A /* users_c.json in Resources */,
				14867E761E7AF4D2001D228A /* bug-number-84.json in Resources */,
				14867E431E7AF4D2001D228A /* 277.json in Resources */,
				14867E311E7AF4D2001D228A /* 225-a-null.json in Resources */,
				14867E5B1E7AF4D2001D228A /* bug-125-light.json in Resources */,
				14867E2B1E7AF4D2001D228A /* 157-locations.json in Resources */,
				14867E251E7AF4D2001D228A /* 157-cities.json in Resources */,
				14867E461E7AF4D2001D228A /* 280.json in Resources */,
				149FF9EF1E808DFB00617A63 /* 375.json in Resources */,
				14867E3A1E7AF4D2001D228A /* 233.json in Resources */,
				14867E4F1E7AF4D2001D228A /* 3ca82a0.json in Resources */,
				CC9494151F379401002167B4 /* 375-to-one-speeches.json in Resources */,
				14867E1C1E7AF4D2001D228A /* 151-to-many-notes.json in Resources */,
				14867EB51E7AF4D2001D228A /* to-one-snakecase.json in Resources */,
				14867E521E7AF4D2001D228A /* bug-113-comments-no-id.json in Resources */,
				14867E941E7AF4D2001D228A /* notes_with_user_id_custom.json in Resources */,
				14867DE61E7AF4D2001D228A /* users.json in Resources */,
				14867EB21E7AF4D2001D228A /* to-one-camelcase.json in Resources */,
				14867E851E7AF4D2001D228A /* id.json in Resources */,
				14867EBE1E7AF4D2001D228A /* users_b.json in Resources */,
				14867E221E7AF4D2001D228A /* 151-to-many-users.json in Resources */,
				14867E7C1E7AF4D2001D228A /* comments-no-id.json in Resources */,
				14867DEC1E7AF4D2001D228A /* users3.json in Resources */,
				14867EB81E7AF4D2001D228A /* unique.json in Resources */,
				14867E341E7AF4D2001D228A /* 225-a-replaced.json in Resources */,
				14867E491E7AF4D2001D228A /* 283.json in Resources */,
				14867E881E7AF4D2001D228A /* images.json in Resources */,
				14867E161E7AF4D2001D228A /* 151-many-to-many-notes.json in Resources */,
				14867E8E1E7AF4D2001D228A /* notes_for_user_a.json in Resources */,
				14867EA01E7AF4D2001D228A /* operation-types-users-b.json in Resources */,
				14867E371E7AF4D2001D228A /* 225-a.json in Resources */,
				14867E701E7AF4D2001D228A /* bug-254.json in Resources */,
				14867EC71E7AF4D2001D228A /* users_notes.json in Resources */,
				14867EAF1E7AF4D2001D228A /* tagged_notes.json in Resources */,
				14867E911E7AF4D2001D228A /* notes_with_user_id.json in Resources */,
				14867E7F1E7AF4D2001D228A /* custom_relationship_key_to_many.json in Resources */,
				14867EA61E7AF4D2001D228A /* patients.json in Resources */,
				14867E9A1E7AF4D2001D228A /* numbers_in_collection.json in Resources */,
				14867DE91E7AF4D2001D228A /* users2.json in Resources */,
				14867EBB1E7AF4D2001D228A /* users_a.json in Resources */,
				14867EAC1E7AF4D2001D228A /* story-summarize.json in Resources */,
				CC9494191F379BE1002167B4 /* 373.json in Resources */,
				14867E821E7AF4D2001D228A /* custom_relationship_key_to_one.json in Resources */,
				CC9494111F37857F002167B4 /* 375-to-many-speeches.json in Resources */,
				14867E9D1E7AF4D2001D228A /* operation-types-users-a.json in Resources */,
				14867E731E7AF4D2001D228A /* bug-257.json in Resources */,
				14867E671E7AF4D2001D228A /* bug-202-a.json in Resources */,
				14867E6D1E7AF4D2001D228A /* bug-239.json in Resources */,
				14867E1F1E7AF4D2001D228A /* 151-to-many-users-update.json in Resources */,
				14867EC41E7AF4D2001D228A /* users_company.json in Resources */,
				14867DDA1E7AF4D2001D228A /* note.json in Resources */,
				14867DE01E7AF4D2001D228A /* users-with-nil.json in Resources */,
				14867E4C1E7AF4D2001D228A /* 320.json in Resources */,
				14867E8B1E7AF4D2001D228A /* markets_items.json in Resources */,
				14867E641E7AF4D2001D228A /* bug-179-routes.json in Resources */,
				14867DDD1E7AF4D2001D228A /* simple.json in Resources */,
				14867E2E1E7AF4D2001D228A /* 225-a-empty.json in Resources */,
				14867E581E7AF4D2001D228A /* bug-113-stories-comments-no-ids.json in Resources */,
				14867E401E7AF4D2001D228A /* 265.json in Resources */,
				CC9493F21F375251002167B4 /* 417.json in Resources */,
				14867E191E7AF4D2001D228A /* 151-many-to-many-tags.json in Resources */,
				14867DE31E7AF4D2001D228A /* users-with-null.json in Resources */,
				14867E791E7AF4D2001D228A /* camelcase.json in Resources */,
				14867E5E1E7AF4D2001D228A /* bug-125.json in Resources */,
				14867E131E7AF4D2001D228A /* 151-many-to-many-notes-update.json in Resources */,
				CC9493FF1F3755AD002167B4 /* 375-to-one.json in Resources */,
				14867EA31E7AF4D2001D228A /* organizations-tree.json in Resources */,
				14867E551E7AF4D2001D228A /* bug-113-custom_relationship_key_to_one.json in Resources */,
				14867E3D1E7AF4D2001D228A /* 237.json in Resources */,
				14867E281E7AF4D2001D228A /* 157-locations-update.json in Resources */,
			);
			runOnlyForDeploymentPostprocessing = 0;
		};
		14975BF21DBC36960024901A /* Resources */ = {
			isa = PBXResourcesBuildPhase;
			buildActionMask = 2147483647;
			files = (
				14867E981E7AF4D2001D228A /* numbers.json in Resources */,
				14867E621E7AF4D2001D228A /* bug-179-places.json in Resources */,
				CC9494061F3784EB002167B4 /* 375-to-many-series.json in Resources */,
				14867E6B1E7AF4D2001D228A /* bug-202-b.json in Resources */,
				14867EAA1E7AF4D2001D228A /* stories-comments-no-ids.json in Resources */,
				14E6522C1E809A68000E7CC6 /* remote_key.json in Resources */,
				14867EC21E7AF4D2001D228A /* users_c.json in Resources */,
				14867E771E7AF4D2001D228A /* bug-number-84.json in Resources */,
				14867E441E7AF4D2001D228A /* 277.json in Resources */,
				14867E321E7AF4D2001D228A /* 225-a-null.json in Resources */,
				14867E5C1E7AF4D2001D228A /* bug-125-light.json in Resources */,
				14867E2C1E7AF4D2001D228A /* 157-locations.json in Resources */,
				14867E261E7AF4D2001D228A /* 157-cities.json in Resources */,
				14867E471E7AF4D2001D228A /* 280.json in Resources */,
				149FF9F01E808DFB00617A63 /* 375.json in Resources */,
				14867E3B1E7AF4D2001D228A /* 233.json in Resources */,
				14867E501E7AF4D2001D228A /* 3ca82a0.json in Resources */,
				CC9494161F379401002167B4 /* 375-to-one-speeches.json in Resources */,
				14867E1D1E7AF4D2001D228A /* 151-to-many-notes.json in Resources */,
				14867EB61E7AF4D2001D228A /* to-one-snakecase.json in Resources */,
				14867E531E7AF4D2001D228A /* bug-113-comments-no-id.json in Resources */,
				14867E951E7AF4D2001D228A /* notes_with_user_id_custom.json in Resources */,
				14867DE71E7AF4D2001D228A /* users.json in Resources */,
				14867EB31E7AF4D2001D228A /* to-one-camelcase.json in Resources */,
				14867E861E7AF4D2001D228A /* id.json in Resources */,
				14867EBF1E7AF4D2001D228A /* users_b.json in Resources */,
				14867E231E7AF4D2001D228A /* 151-to-many-users.json in Resources */,
				14867E7D1E7AF4D2001D228A /* comments-no-id.json in Resources */,
				14867DED1E7AF4D2001D228A /* users3.json in Resources */,
				14867EB91E7AF4D2001D228A /* unique.json in Resources */,
				14867E351E7AF4D2001D228A /* 225-a-replaced.json in Resources */,
				14867E4A1E7AF4D2001D228A /* 283.json in Resources */,
				14867E891E7AF4D2001D228A /* images.json in Resources */,
				14867E171E7AF4D2001D228A /* 151-many-to-many-notes.json in Resources */,
				14867E8F1E7AF4D2001D228A /* notes_for_user_a.json in Resources */,
				14867EA11E7AF4D2001D228A /* operation-types-users-b.json in Resources */,
				14867E381E7AF4D2001D228A /* 225-a.json in Resources */,
				14867E711E7AF4D2001D228A /* bug-254.json in Resources */,
				14867EC81E7AF4D2001D228A /* users_notes.json in Resources */,
				14867EB01E7AF4D2001D228A /* tagged_notes.json in Resources */,
				14867E921E7AF4D2001D228A /* notes_with_user_id.json in Resources */,
				14867E801E7AF4D2001D228A /* custom_relationship_key_to_many.json in Resources */,
				14867EA71E7AF4D2001D228A /* patients.json in Resources */,
				14867E9B1E7AF4D2001D228A /* numbers_in_collection.json in Resources */,
				14867DEA1E7AF4D2001D228A /* users2.json in Resources */,
				14867EBC1E7AF4D2001D228A /* users_a.json in Resources */,
				14867EAD1E7AF4D2001D228A /* story-summarize.json in Resources */,
				CC94941A1F379BE1002167B4 /* 373.json in Resources */,
				14867E831E7AF4D2001D228A /* custom_relationship_key_to_one.json in Resources */,
				CC9494121F37857F002167B4 /* 375-to-many-speeches.json in Resources */,
				14867E9E1E7AF4D2001D228A /* operation-types-users-a.json in Resources */,
				14867E741E7AF4D2001D228A /* bug-257.json in Resources */,
				14867E681E7AF4D2001D228A /* bug-202-a.json in Resources */,
				14867E6E1E7AF4D2001D228A /* bug-239.json in Resources */,
				14867E201E7AF4D2001D228A /* 151-to-many-users-update.json in Resources */,
				14867EC51E7AF4D2001D228A /* users_company.json in Resources */,
				14867DDB1E7AF4D2001D228A /* note.json in Resources */,
				14867DE11E7AF4D2001D228A /* users-with-nil.json in Resources */,
				14867E4D1E7AF4D2001D228A /* 320.json in Resources */,
				14867E8C1E7AF4D2001D228A /* markets_items.json in Resources */,
				14867E651E7AF4D2001D228A /* bug-179-routes.json in Resources */,
				14867DDE1E7AF4D2001D228A /* simple.json in Resources */,
				14867E2F1E7AF4D2001D228A /* 225-a-empty.json in Resources */,
				14867E591E7AF4D2001D228A /* bug-113-stories-comments-no-ids.json in Resources */,
				14867E411E7AF4D2001D228A /* 265.json in Resources */,
				CC9493F31F375251002167B4 /* 417.json in Resources */,
				14867E1A1E7AF4D2001D228A /* 151-many-to-many-tags.json in Resources */,
				14867DE41E7AF4D2001D228A /* users-with-null.json in Resources */,
				14867E7A1E7AF4D2001D228A /* camelcase.json in Resources */,
				14867E5F1E7AF4D2001D228A /* bug-125.json in Resources */,
				14867E141E7AF4D2001D228A /* 151-many-to-many-notes-update.json in Resources */,
				CC9494001F3755AD002167B4 /* 375-to-one.json in Resources */,
				14867EA41E7AF4D2001D228A /* organizations-tree.json in Resources */,
				14867E561E7AF4D2001D228A /* bug-113-custom_relationship_key_to_one.json in Resources */,
				14867E3E1E7AF4D2001D228A /* 237.json in Resources */,
				14867E291E7AF4D2001D228A /* 157-locations-update.json in Resources */,
			);
			runOnlyForDeploymentPostprocessing = 0;
		};
		44B547F31DCF27FF009215FA /* Resources */ = {
			isa = PBXResourcesBuildPhase;
			buildActionMask = 2147483647;
			files = (
				44B548041DCF27FF009215FA /* LaunchScreen.storyboard in Resources */,
				44B548011DCF27FF009215FA /* Assets.xcassets in Resources */,
				44B5481B1DCF3DED009215FA /* sample.json in Resources */,
			);
			runOnlyForDeploymentPostprocessing = 0;
		};
/* End PBXResourcesBuildPhase section */

/* Begin PBXSourcesBuildPhase section */
		14241E6C1DBC39520042ED81 /* Sources */ = {
			isa = PBXSourcesBuildPhase;
			buildActionMask = 2147483647;
			files = (
				25A89F821F00ED7E008ADD4B /* Sync+ObjC.swift in Sources */,
				14241EA01DBC3A6F0042ED81 /* NSArray+Sync.swift in Sources */,
				44B212F81E87BD5D00C81949 /* NSPropertyDescription+Sync.m in Sources */,
				14241EA11DBC3A6F0042ED81 /* NSEntityDescription+Sync.swift in Sources */,
				14241EA21DBC3A6F0042ED81 /* NSManagedObject+Sync.swift in Sources */,
				447409371E87BA4E0035B8DC /* NSManagedObject+PropertyMapperHelpers.m in Sources */,
				4474092F1E87BA4E0035B8DC /* NSManagedObject+Export.swift in Sources */,
				14241EA31DBC3A6F0042ED81 /* NSManagedObjectContext+Sync.swift in Sources */,
				14549A0B1E7C2E1000A77F2E /* Sync+Helpers.swift in Sources */,
				14241EA41DBC3A6F0042ED81 /* Sync.swift in Sources */,
				142CD2B11DEF3A01002FDABE /* Sync+NSPersistentContainer.swift in Sources */,
				44CFE68B1E87BC650068185B /* Inflections.m in Sources */,
				14AF6AFE1DFC3D88009E5BC4 /* Result.swift in Sources */,
				14D5255F1E7C1EC30063909F /* Sync+NSManagedObjectContext.swift in Sources */,
				14241EA51DBC3A6F0042ED81 /* DataFilter.swift in Sources */,
				14241EA71DBC3A6F0042ED81 /* TestCheck.swift in Sources */,
				4474093F1E87BA4E0035B8DC /* PropertyMapper.m in Sources */,
				142CD2A81DEF39AE002FDABE /* Sync+DataStack.swift in Sources */,
				1467388C1E7ADBA700913C8E /* DataStack.swift in Sources */,
				445851F81E87BB590025434E /* NSEntityDescription+PrimaryKey.m in Sources */,
				14D93C131E4E65C700DED595 /* NSDate+PropertyMapper.m in Sources */,
			);
			runOnlyForDeploymentPostprocessing = 0;
		};
		14241E791DBC39600042ED81 /* Sources */ = {
			isa = PBXSourcesBuildPhase;
			buildActionMask = 2147483647;
			files = (
				25A89F851F00ED7F008ADD4B /* Sync+ObjC.swift in Sources */,
				14241EA81DBC3A770042ED81 /* NSArray+Sync.swift in Sources */,
				44B212FB1E87BD5D00C81949 /* NSPropertyDescription+Sync.m in Sources */,
				14241EA91DBC3A770042ED81 /* NSEntityDescription+Sync.swift in Sources */,
				14241EAA1DBC3A770042ED81 /* NSManagedObject+Sync.swift in Sources */,
				4474093A1E87BA4E0035B8DC /* NSManagedObject+PropertyMapperHelpers.m in Sources */,
				447409321E87BA4E0035B8DC /* NSManagedObject+Export.swift in Sources */,
				14549A0E1E7C2E1000A77F2E /* Sync+Helpers.swift in Sources */,
				14241EAB1DBC3A770042ED81 /* NSManagedObjectContext+Sync.swift in Sources */,
				14241EAC1DBC3A770042ED81 /* Sync.swift in Sources */,
				14D525621E7C1EC30063909F /* Sync+NSManagedObjectContext.swift in Sources */,
				44CFE68E1E87BC650068185B /* Inflections.m in Sources */,
				142CD2B21DEF3A01002FDABE /* Sync+NSPersistentContainer.swift in Sources */,
				1467388F1E7ADBA700913C8E /* DataStack.swift in Sources */,
				447409421E87BA4E0035B8DC /* PropertyMapper.m in Sources */,
				14AF6AFF1DFC3D88009E5BC4 /* Result.swift in Sources */,
				14D93C141E4E65C700DED595 /* NSDate+PropertyMapper.m in Sources */,
				14241EAD1DBC3A770042ED81 /* DataFilter.swift in Sources */,
				14241EAF1DBC3A770042ED81 /* TestCheck.swift in Sources */,
				445851FB1E87BB590025434E /* NSEntityDescription+PrimaryKey.m in Sources */,
				142CD2A91DEF39AE002FDABE /* Sync+DataStack.swift in Sources */,
			);
			runOnlyForDeploymentPostprocessing = 0;
		};
		14241E861DBC39690042ED81 /* Sources */ = {
			isa = PBXSourcesBuildPhase;
			buildActionMask = 2147483647;
			files = (
				25A89F831F00ED7E008ADD4B /* Sync+ObjC.swift in Sources */,
				14241EB01DBC3A7F0042ED81 /* NSArray+Sync.swift in Sources */,
				44B212F91E87BD5D00C81949 /* NSPropertyDescription+Sync.m in Sources */,
				14241EB11DBC3A7F0042ED81 /* NSEntityDescription+Sync.swift in Sources */,
				14241EB21DBC3A7F0042ED81 /* NSManagedObject+Sync.swift in Sources */,
				447409381E87BA4E0035B8DC /* NSManagedObject+PropertyMapperHelpers.m in Sources */,
				447409301E87BA4E0035B8DC /* NSManagedObject+Export.swift in Sources */,
				14549A0C1E7C2E1000A77F2E /* Sync+Helpers.swift in Sources */,
				14241EB31DBC3A7F0042ED81 /* NSManagedObjectContext+Sync.swift in Sources */,
				14241EB41DBC3A7F0042ED81 /* Sync.swift in Sources */,
				14D525601E7C1EC30063909F /* Sync+NSManagedObjectContext.swift in Sources */,
				44CFE68C1E87BC650068185B /* Inflections.m in Sources */,
				142CD2B31DEF3A01002FDABE /* Sync+NSPersistentContainer.swift in Sources */,
				1467388D1E7ADBA700913C8E /* DataStack.swift in Sources */,
				447409401E87BA4E0035B8DC /* PropertyMapper.m in Sources */,
				14AF6B001DFC3D88009E5BC4 /* Result.swift in Sources */,
				14D93C151E4E65C700DED595 /* NSDate+PropertyMapper.m in Sources */,
				14241EB51DBC3A7F0042ED81 /* DataFilter.swift in Sources */,
				14241EB71DBC3A7F0042ED81 /* TestCheck.swift in Sources */,
				445851F91E87BB590025434E /* NSEntityDescription+PrimaryKey.m in Sources */,
				142CD2AA1DEF39AE002FDABE /* Sync+DataStack.swift in Sources */,
			);
			runOnlyForDeploymentPostprocessing = 0;
		};
		14241E931DBC39730042ED81 /* Sources */ = {
			isa = PBXSourcesBuildPhase;
			buildActionMask = 2147483647;
			files = (
				25A89F841F00ED7F008ADD4B /* Sync+ObjC.swift in Sources */,
				14241EB81DBC3A880042ED81 /* NSArray+Sync.swift in Sources */,
				44B212FA1E87BD5D00C81949 /* NSPropertyDescription+Sync.m in Sources */,
				14241EB91DBC3A880042ED81 /* NSEntityDescription+Sync.swift in Sources */,
				14241EBA1DBC3A880042ED81 /* NSManagedObject+Sync.swift in Sources */,
				447409391E87BA4E0035B8DC /* NSManagedObject+PropertyMapperHelpers.m in Sources */,
				447409311E87BA4E0035B8DC /* NSManagedObject+Export.swift in Sources */,
				14549A0D1E7C2E1000A77F2E /* Sync+Helpers.swift in Sources */,
				14241EBB1DBC3A880042ED81 /* NSManagedObjectContext+Sync.swift in Sources */,
				14241EBC1DBC3A880042ED81 /* Sync.swift in Sources */,
				14D525611E7C1EC30063909F /* Sync+NSManagedObjectContext.swift in Sources */,
				44CFE68D1E87BC650068185B /* Inflections.m in Sources */,
				142CD2B41DEF3A01002FDABE /* Sync+NSPersistentContainer.swift in Sources */,
				1467388E1E7ADBA700913C8E /* DataStack.swift in Sources */,
				447409411E87BA4E0035B8DC /* PropertyMapper.m in Sources */,
				14AF6B011DFC3D88009E5BC4 /* Result.swift in Sources */,
				14D93C161E4E65C700DED595 /* NSDate+PropertyMapper.m in Sources */,
				14241EBD1DBC3A880042ED81 /* DataFilter.swift in Sources */,
				14241EBF1DBC3A880042ED81 /* TestCheck.swift in Sources */,
				445851FA1E87BB590025434E /* NSEntityDescription+PrimaryKey.m in Sources */,
				142CD2AB1DEF39AE002FDABE /* Sync+DataStack.swift in Sources */,
			);
			runOnlyForDeploymentPostprocessing = 0;
		};
		146D72A81AB782920058798C /* Sources */ = {
			isa = PBXSourcesBuildPhase;
			buildActionMask = 2147483647;
			files = (
				14867ECC1E7AF4D2001D228A /* 125.xcdatamodeld in Sources */,
				14867F831E7AF4D2001D228A /* TestCheckTests.swift in Sources */,
				14867F291E7AF4D2001D228A /* Recursive.xcdatamodeld in Sources */,
				14867F051E7AF4D2001D228A /* 84.xcdatamodeld in Sources */,
				14867EE41E7AF4D2001D228A /* 225.xcdatamodeld in Sources */,
				445851D91E87BAF50025434E /* 142.xcdatamodeld in Sources */,
				14867DF41E7AF4D2001D228A /* SimpleModel.xcdatamodel in Sources */,
				14E6523D1E809E9C000E7CC6 /* NSPropertyDescription+SyncTests.swift in Sources */,
				14867F321E7AF4D2001D228A /* ToOne.xcdatamodeld in Sources */,
				14867F081E7AF4D2001D228A /* Camelcase.xcdatamodeld in Sources */,
				14867F2C1E7AF4D2001D228A /* Social.xcdatamodeld in Sources */,
				445851BB1E87BAF50025434E /* DictionaryTests.swift in Sources */,
				14867F3E1E7AF4D2001D228A /* NSManagedObject+SyncTests.swift in Sources */,
				445851D01E87BAF50025434E /* 129.xcdatamodeld in Sources */,
				14867ED21E7AF4D2001D228A /* 151-ordered-many-to-many.xcdatamodeld in Sources */,
				14867F4A1E7AF4D2001D228A /* SyncTests.swift in Sources */,
				14867EF31E7AF4D2001D228A /* 265.xcdatamodeld in Sources */,
				14867EFC1E7AF4D2001D228A /* 283.xcdatamodeld in Sources */,
				445851E21E87BAF60025434E /* SyncDictionaryTests.m in Sources */,
				14867EED1E7AF4D2001D228A /* 254.xcdatamodeld in Sources */,
				14867F171E7AF4D2001D228A /* Markets.xcdatamodeld in Sources */,
				445851CA1E87BAF50025434E /* 121.xcdatamodeld in Sources */,
				445851C11E87BAF50025434E /* FillWithDictionaryTests.swift in Sources */,
				445851E81E87BAF60025434E /* BadAPIValueTransformer.swift in Sources */,
				14867E061E7AF4D2001D228A /* DeleteTests.swift in Sources */,
				14867F2F1E7AF4D2001D228A /* Tests.xcdatamodeld in Sources */,
				14867F861E7AF4D2001D228A /* JSON.swift in Sources */,
				14867DF71E7AF4D2001D228A /* Tests.swift in Sources */,
				14867EFF1E7AF4D2001D228A /* 320.xcdatamodeld in Sources */,
				14867E0F1E7AF4D2001D228A /* InsertOrUpdateTests.swift in Sources */,
				14867E091E7AF4D2001D228A /* FetchTests.swift in Sources */,
				445851CD1E87BAF50025434E /* 123.xcdatamodeld in Sources */,
				445851E51E87BAF60025434E /* SyncFillWithDictionaryTests.m in Sources */,
				14867DD31E7AF4D2001D228A /* DataFilter.xcdatamodeld in Sources */,
				445851C71E87BAF50025434E /* 112.xcdatamodeld in Sources */,
				14867F021E7AF4D2001D228A /* 3ca82a0.xcdatamodeld in Sources */,
				44CFE6811E87BBE70068185B /* PrimaryKey.xcdatamodeld in Sources */,
				445851D31E87BAF50025434E /* 137.xcdatamodeld in Sources */,
				14867EF91E7AF4D2001D228A /* 280.xcdatamodeld in Sources */,
				14867F111E7AF4D2001D228A /* id.xcdatamodeld in Sources */,
				445851EB1E87BAF60025434E /* DateStringTransformer.m in Sources */,
				445851EE1E87BAF60025434E /* SyncTestValueTransformer.m in Sources */,
				14867F411E7AF4D2001D228A /* NSManagedObjectContext+SyncTests.swift in Sources */,
				448BE4991E8764FB009677E0 /* RemoteKey.xcdatamodeld in Sources */,
				445851BE1E87BAF50025434E /* ExportTests.swift in Sources */,
				14867DFA1E7AF4D2001D228A /* DateTests.swift in Sources */,
				14867EF01E7AF4D2001D228A /* 257.xcdatamodeld in Sources */,
				14867DF11E7AF4D2001D228A /* ModelGroup.xcdatamodeld in Sources */,
				14867F381E7AF4D2001D228A /* NSArray+SyncTests.swift in Sources */,
				14867EEA1E7AF4D2001D228A /* 239.xcdatamodeld in Sources */,
				14867EF61E7AF4D2001D228A /* 277.xcdatamodeld in Sources */,
				14867ECF1E7AF4D2001D228A /* 151-many-to-many.xcdatamodeld in Sources */,
				445851DF1E87BAF60025434E /* Ordered.xcdatamodeld in Sources */,
				14867EC91E7AF4D2001D228A /* 113.xcdatamodeld in Sources */,
				44B212EF1E87BCBD00C81949 /* InflectionsTests.m in Sources */,
				CC9493F61F375517002167B4 /* 375-to-one.xcdatamodeld in Sources */,
				14867E0C1E7AF4D2001D228A /* Helper.swift in Sources */,
				14867F0E1E7AF4D2001D228A /* CustomRelationshipKey.xcdatamodeld in Sources */,
				14867F471E7AF4D2001D228A /* SyncDelegateTests.swift in Sources */,
				14867F1A1E7AF4D2001D228A /* Notes.xcdatamodeld in Sources */,
				14867EE71E7AF4D2001D228A /* 233.xcdatamodeld in Sources */,
				445851DC1E87BAF60025434E /* Model.xcdatamodeld in Sources */,
				14867F0B1E7AF4D2001D228A /* Contacts.xcdatamodeld in Sources */,
				14867F3B1E7AF4D2001D228A /* NSEntityDescription+SyncTests.swift in Sources */,
				445851C41E87BAF50025434E /* HelperTests.m in Sources */,
				445851D61E87BAF50025434E /* 140.xcdatamodeld in Sources */,
				14867DD61E7AF4D2001D228A /* DataFilterTests.swift in Sources */,
				14867F351E7AF4D2001D228A /* Unique.xcdatamodeld in Sources */,
				14867ED81E7AF4D2001D228A /* 151-to-many.xcdatamodeld in Sources */,
				14867F141E7AF4D2001D228A /* InsertObjectsInParent.xcdatamodeld in Sources */,
				14867F441E7AF4D2001D228A /* NSPersistentContainerTests.swift in Sources */,
				44CFE67E1E87BBE60068185B /* PrimaryKeyTests.m in Sources */,
				14867EDB1E7AF4D2001D228A /* 157.xcdatamodeld in Sources */,
				14867F201E7AF4D2001D228A /* OrderedSocial.xcdatamodeld in Sources */,
				14867EDE1E7AF4D2001D228A /* 179.xcdatamodeld in Sources */,
				14867EE11E7AF4D2001D228A /* 202.xcdatamodeld in Sources */,
				14867F261E7AF4D2001D228A /* Patients.xcdatamodeld in Sources */,
				14867DEE1E7AF4D2001D228A /* LightweightMigrationModel.xcdatamodel in Sources */,
				14867F1D1E7AF4D2001D228A /* NotesB.xcdatamodeld in Sources */,
				149FF9EA1E808C4400617A63 /* 375.xcdatamodeld in Sources */,
				14867F4D1E7AF4D2001D228A /* UpdateTests.swift in Sources */,
				14867F231E7AF4D2001D228A /* Organizations.xcdatamodeld in Sources */,
				14867ED51E7AF4D2001D228A /* 151-ordered-to-many.xcdatamodeld in Sources */,
			);
			runOnlyForDeploymentPostprocessing = 0;
		};
		14975BE41DBC368B0024901A /* Sources */ = {
			isa = PBXSourcesBuildPhase;
			buildActionMask = 2147483647;
			files = (
				14867ECD1E7AF4D2001D228A /* 125.xcdatamodeld in Sources */,
				14867F841E7AF4D2001D228A /* TestCheckTests.swift in Sources */,
				14867F2A1E7AF4D2001D228A /* Recursive.xcdatamodeld in Sources */,
				14867F061E7AF4D2001D228A /* 84.xcdatamodeld in Sources */,
				14867EE51E7AF4D2001D228A /* 225.xcdatamodeld in Sources */,
				445851DA1E87BAF50025434E /* 142.xcdatamodeld in Sources */,
				14867DF51E7AF4D2001D228A /* SimpleModel.xcdatamodel in Sources */,
				14E6523E1E809E9C000E7CC6 /* NSPropertyDescription+SyncTests.swift in Sources */,
				14867F331E7AF4D2001D228A /* ToOne.xcdatamodeld in Sources */,
				14867F091E7AF4D2001D228A /* Camelcase.xcdatamodeld in Sources */,
				14867F2D1E7AF4D2001D228A /* Social.xcdatamodeld in Sources */,
				445851BC1E87BAF50025434E /* DictionaryTests.swift in Sources */,
				14867F3F1E7AF4D2001D228A /* NSManagedObject+SyncTests.swift in Sources */,
				445851D11E87BAF50025434E /* 129.xcdatamodeld in Sources */,
				14867ED31E7AF4D2001D228A /* 151-ordered-many-to-many.xcdatamodeld in Sources */,
				14867F4B1E7AF4D2001D228A /* SyncTests.swift in Sources */,
				14867EF41E7AF4D2001D228A /* 265.xcdatamodeld in Sources */,
				14867EFD1E7AF4D2001D228A /* 283.xcdatamodeld in Sources */,
				445851E31E87BAF60025434E /* SyncDictionaryTests.m in Sources */,
				14867EEE1E7AF4D2001D228A /* 254.xcdatamodeld in Sources */,
				14867F181E7AF4D2001D228A /* Markets.xcdatamodeld in Sources */,
				445851CB1E87BAF50025434E /* 121.xcdatamodeld in Sources */,
				445851C21E87BAF50025434E /* FillWithDictionaryTests.swift in Sources */,
				445851E91E87BAF60025434E /* BadAPIValueTransformer.swift in Sources */,
				14867E071E7AF4D2001D228A /* DeleteTests.swift in Sources */,
				14867F301E7AF4D2001D228A /* Tests.xcdatamodeld in Sources */,
				14867F871E7AF4D2001D228A /* JSON.swift in Sources */,
				14867DF81E7AF4D2001D228A /* Tests.swift in Sources */,
				14867F001E7AF4D2001D228A /* 320.xcdatamodeld in Sources */,
				14867E101E7AF4D2001D228A /* InsertOrUpdateTests.swift in Sources */,
				14867E0A1E7AF4D2001D228A /* FetchTests.swift in Sources */,
				445851CE1E87BAF50025434E /* 123.xcdatamodeld in Sources */,
				445851E61E87BAF60025434E /* SyncFillWithDictionaryTests.m in Sources */,
				14867DD41E7AF4D2001D228A /* DataFilter.xcdatamodeld in Sources */,
				445851C81E87BAF50025434E /* 112.xcdatamodeld in Sources */,
				14867F031E7AF4D2001D228A /* 3ca82a0.xcdatamodeld in Sources */,
				44CFE6821E87BBE70068185B /* PrimaryKey.xcdatamodeld in Sources */,
				445851D41E87BAF50025434E /* 137.xcdatamodeld in Sources */,
				14867EFA1E7AF4D2001D228A /* 280.xcdatamodeld in Sources */,
				14867F121E7AF4D2001D228A /* id.xcdatamodeld in Sources */,
				445851EC1E87BAF60025434E /* DateStringTransformer.m in Sources */,
				445851EF1E87BAF60025434E /* SyncTestValueTransformer.m in Sources */,
				14867F421E7AF4D2001D228A /* NSManagedObjectContext+SyncTests.swift in Sources */,
				448BE49A1E8764FB009677E0 /* RemoteKey.xcdatamodeld in Sources */,
				445851BF1E87BAF50025434E /* ExportTests.swift in Sources */,
				14867DFB1E7AF4D2001D228A /* DateTests.swift in Sources */,
				14867EF11E7AF4D2001D228A /* 257.xcdatamodeld in Sources */,
				14867DF21E7AF4D2001D228A /* ModelGroup.xcdatamodeld in Sources */,
				14867F391E7AF4D2001D228A /* NSArray+SyncTests.swift in Sources */,
				14867EEB1E7AF4D2001D228A /* 239.xcdatamodeld in Sources */,
				14867EF71E7AF4D2001D228A /* 277.xcdatamodeld in Sources */,
				14867ED01E7AF4D2001D228A /* 151-many-to-many.xcdatamodeld in Sources */,
				445851E01E87BAF60025434E /* Ordered.xcdatamodeld in Sources */,
				14867ECA1E7AF4D2001D228A /* 113.xcdatamodeld in Sources */,
				44B212F01E87BCBD00C81949 /* InflectionsTests.m in Sources */,
				CC9493F71F375517002167B4 /* 375-to-one.xcdatamodeld in Sources */,
				14867E0D1E7AF4D2001D228A /* Helper.swift in Sources */,
				14867F0F1E7AF4D2001D228A /* CustomRelationshipKey.xcdatamodeld in Sources */,
				14867F481E7AF4D2001D228A /* SyncDelegateTests.swift in Sources */,
				14867F1B1E7AF4D2001D228A /* Notes.xcdatamodeld in Sources */,
				14867EE81E7AF4D2001D228A /* 233.xcdatamodeld in Sources */,
				445851DD1E87BAF60025434E /* Model.xcdatamodeld in Sources */,
				14867F0C1E7AF4D2001D228A /* Contacts.xcdatamodeld in Sources */,
				14867F3C1E7AF4D2001D228A /* NSEntityDescription+SyncTests.swift in Sources */,
				445851C51E87BAF50025434E /* HelperTests.m in Sources */,
				445851D71E87BAF50025434E /* 140.xcdatamodeld in Sources */,
				14867DD71E7AF4D2001D228A /* DataFilterTests.swift in Sources */,
				14867F361E7AF4D2001D228A /* Unique.xcdatamodeld in Sources */,
				14867ED91E7AF4D2001D228A /* 151-to-many.xcdatamodeld in Sources */,
				14867F151E7AF4D2001D228A /* InsertObjectsInParent.xcdatamodeld in Sources */,
				14867F451E7AF4D2001D228A /* NSPersistentContainerTests.swift in Sources */,
				44CFE67F1E87BBE70068185B /* PrimaryKeyTests.m in Sources */,
				14867EDC1E7AF4D2001D228A /* 157.xcdatamodeld in Sources */,
				14867F211E7AF4D2001D228A /* OrderedSocial.xcdatamodeld in Sources */,
				14867EDF1E7AF4D2001D228A /* 179.xcdatamodeld in Sources */,
				14867EE21E7AF4D2001D228A /* 202.xcdatamodeld in Sources */,
				14867F271E7AF4D2001D228A /* Patients.xcdatamodeld in Sources */,
				14867DEF1E7AF4D2001D228A /* LightweightMigrationModel.xcdatamodel in Sources */,
				14867F1E1E7AF4D2001D228A /* NotesB.xcdatamodeld in Sources */,
				149FF9EB1E808C4400617A63 /* 375.xcdatamodeld in Sources */,
				14867F4E1E7AF4D2001D228A /* UpdateTests.swift in Sources */,
				14867F241E7AF4D2001D228A /* Organizations.xcdatamodeld in Sources */,
				14867ED61E7AF4D2001D228A /* 151-ordered-to-many.xcdatamodeld in Sources */,
			);
			runOnlyForDeploymentPostprocessing = 0;
		};
		14975BF01DBC36960024901A /* Sources */ = {
			isa = PBXSourcesBuildPhase;
			buildActionMask = 2147483647;
			files = (
				14867ECE1E7AF4D2001D228A /* 125.xcdatamodeld in Sources */,
				14867F851E7AF4D2001D228A /* TestCheckTests.swift in Sources */,
				14867F2B1E7AF4D2001D228A /* Recursive.xcdatamodeld in Sources */,
				14867F071E7AF4D2001D228A /* 84.xcdatamodeld in Sources */,
				14867EE61E7AF4D2001D228A /* 225.xcdatamodeld in Sources */,
				445851DB1E87BAF60025434E /* 142.xcdatamodeld in Sources */,
				14867DF61E7AF4D2001D228A /* SimpleModel.xcdatamodel in Sources */,
				14E6523F1E809E9C000E7CC6 /* NSPropertyDescription+SyncTests.swift in Sources */,
				14867F341E7AF4D2001D228A /* ToOne.xcdatamodeld in Sources */,
				14867F0A1E7AF4D2001D228A /* Camelcase.xcdatamodeld in Sources */,
				14867F2E1E7AF4D2001D228A /* Social.xcdatamodeld in Sources */,
				445851BD1E87BAF50025434E /* DictionaryTests.swift in Sources */,
				14867F401E7AF4D2001D228A /* NSManagedObject+SyncTests.swift in Sources */,
				445851D21E87BAF50025434E /* 129.xcdatamodeld in Sources */,
				14867ED41E7AF4D2001D228A /* 151-ordered-many-to-many.xcdatamodeld in Sources */,
				14867F4C1E7AF4D2001D228A /* SyncTests.swift in Sources */,
				14867EF51E7AF4D2001D228A /* 265.xcdatamodeld in Sources */,
				14867EFE1E7AF4D2001D228A /* 283.xcdatamodeld in Sources */,
				445851E41E87BAF60025434E /* SyncDictionaryTests.m in Sources */,
				14867EEF1E7AF4D2001D228A /* 254.xcdatamodeld in Sources */,
				14867F191E7AF4D2001D228A /* Markets.xcdatamodeld in Sources */,
				445851CC1E87BAF50025434E /* 121.xcdatamodeld in Sources */,
				445851C31E87BAF50025434E /* FillWithDictionaryTests.swift in Sources */,
				445851EA1E87BAF60025434E /* BadAPIValueTransformer.swift in Sources */,
				14867E081E7AF4D2001D228A /* DeleteTests.swift in Sources */,
				14867F311E7AF4D2001D228A /* Tests.xcdatamodeld in Sources */,
				14867F881E7AF4D2001D228A /* JSON.swift in Sources */,
				14867DF91E7AF4D2001D228A /* Tests.swift in Sources */,
				14867F011E7AF4D2001D228A /* 320.xcdatamodeld in Sources */,
				14867E111E7AF4D2001D228A /* InsertOrUpdateTests.swift in Sources */,
				14867E0B1E7AF4D2001D228A /* FetchTests.swift in Sources */,
				445851CF1E87BAF50025434E /* 123.xcdatamodeld in Sources */,
				445851E71E87BAF60025434E /* SyncFillWithDictionaryTests.m in Sources */,
				14867DD51E7AF4D2001D228A /* DataFilter.xcdatamodeld in Sources */,
				445851C91E87BAF50025434E /* 112.xcdatamodeld in Sources */,
				14867F041E7AF4D2001D228A /* 3ca82a0.xcdatamodeld in Sources */,
				44CFE6831E87BBE70068185B /* PrimaryKey.xcdatamodeld in Sources */,
				445851D51E87BAF50025434E /* 137.xcdatamodeld in Sources */,
				14867EFB1E7AF4D2001D228A /* 280.xcdatamodeld in Sources */,
				14867F131E7AF4D2001D228A /* id.xcdatamodeld in Sources */,
				445851ED1E87BAF60025434E /* DateStringTransformer.m in Sources */,
				445851F01E87BAF60025434E /* SyncTestValueTransformer.m in Sources */,
				14867F431E7AF4D2001D228A /* NSManagedObjectContext+SyncTests.swift in Sources */,
				448BE49B1E8764FB009677E0 /* RemoteKey.xcdatamodeld in Sources */,
				445851C01E87BAF50025434E /* ExportTests.swift in Sources */,
				14867DFC1E7AF4D2001D228A /* DateTests.swift in Sources */,
				14867EF21E7AF4D2001D228A /* 257.xcdatamodeld in Sources */,
				14867DF31E7AF4D2001D228A /* ModelGroup.xcdatamodeld in Sources */,
				14867F3A1E7AF4D2001D228A /* NSArray+SyncTests.swift in Sources */,
				14867EEC1E7AF4D2001D228A /* 239.xcdatamodeld in Sources */,
				14867EF81E7AF4D2001D228A /* 277.xcdatamodeld in Sources */,
				14867ED11E7AF4D2001D228A /* 151-many-to-many.xcdatamodeld in Sources */,
				445851E11E87BAF60025434E /* Ordered.xcdatamodeld in Sources */,
				14867ECB1E7AF4D2001D228A /* 113.xcdatamodeld in Sources */,
				44B212F11E87BCBD00C81949 /* InflectionsTests.m in Sources */,
				CC9493F81F375517002167B4 /* 375-to-one.xcdatamodeld in Sources */,
				14867E0E1E7AF4D2001D228A /* Helper.swift in Sources */,
				14867F101E7AF4D2001D228A /* CustomRelationshipKey.xcdatamodeld in Sources */,
				14867F491E7AF4D2001D228A /* SyncDelegateTests.swift in Sources */,
				14867F1C1E7AF4D2001D228A /* Notes.xcdatamodeld in Sources */,
				14867EE91E7AF4D2001D228A /* 233.xcdatamodeld in Sources */,
				445851DE1E87BAF60025434E /* Model.xcdatamodeld in Sources */,
				14867F0D1E7AF4D2001D228A /* Contacts.xcdatamodeld in Sources */,
				14867F3D1E7AF4D2001D228A /* NSEntityDescription+SyncTests.swift in Sources */,
				445851C61E87BAF50025434E /* HelperTests.m in Sources */,
				445851D81E87BAF50025434E /* 140.xcdatamodeld in Sources */,
				14867DD81E7AF4D2001D228A /* DataFilterTests.swift in Sources */,
				14867F371E7AF4D2001D228A /* Unique.xcdatamodeld in Sources */,
				14867EDA1E7AF4D2001D228A /* 151-to-many.xcdatamodeld in Sources */,
				14867F161E7AF4D2001D228A /* InsertObjectsInParent.xcdatamodeld in Sources */,
				14867F461E7AF4D2001D228A /* NSPersistentContainerTests.swift in Sources */,
				44CFE6801E87BBE70068185B /* PrimaryKeyTests.m in Sources */,
				14867EDD1E7AF4D2001D228A /* 157.xcdatamodeld in Sources */,
				14867F221E7AF4D2001D228A /* OrderedSocial.xcdatamodeld in Sources */,
				14867EE01E7AF4D2001D228A /* 179.xcdatamodeld in Sources */,
				14867EE31E7AF4D2001D228A /* 202.xcdatamodeld in Sources */,
				14867F281E7AF4D2001D228A /* Patients.xcdatamodeld in Sources */,
				14867DF01E7AF4D2001D228A /* LightweightMigrationModel.xcdatamodel in Sources */,
				14867F1F1E7AF4D2001D228A /* NotesB.xcdatamodeld in Sources */,
				149FF9EC1E808C4400617A63 /* 375.xcdatamodeld in Sources */,
				14867F4F1E7AF4D2001D228A /* UpdateTests.swift in Sources */,
				14867F251E7AF4D2001D228A /* Organizations.xcdatamodeld in Sources */,
				14867ED71E7AF4D2001D228A /* 151-ordered-to-many.xcdatamodeld in Sources */,
			);
			runOnlyForDeploymentPostprocessing = 0;
		};
		44B547F11DCF27FF009215FA /* Sources */ = {
			isa = PBXSourcesBuildPhase;
			buildActionMask = 2147483647;
			files = (
				44B547FA1DCF27FF009215FA /* ViewController.swift in Sources */,
				44B547F81DCF27FF009215FA /* AppDelegate.swift in Sources */,
				441FA7B91E4F00D300023821 /* User+CoreDataClass.swift in Sources */,
				441FA7BA1E4F00D300023821 /* User+CoreDataProperties.swift in Sources */,
				44B5481E1DCF3E18009215FA /* iOSDemo.xcdatamodeld in Sources */,
			);
			runOnlyForDeploymentPostprocessing = 0;
		};
/* End PBXSourcesBuildPhase section */

/* Begin PBXVariantGroup section */
		44B548021DCF27FF009215FA /* LaunchScreen.storyboard */ = {
			isa = PBXVariantGroup;
			children = (
				44B548031DCF27FF009215FA /* Base */,
			);
			name = LaunchScreen.storyboard;
			sourceTree = "<group>";
		};
/* End PBXVariantGroup section */

/* Begin XCBuildConfiguration section */
		14241E771DBC39520042ED81 /* Debug */ = {
			isa = XCBuildConfiguration;
			buildSettings = {
				CLANG_ANALYZER_NONNULL = YES;
				CLANG_WARN_DOCUMENTATION_COMMENTS = YES;
				CLANG_WARN_SUSPICIOUS_MOVES = YES;
				CODE_SIGN_IDENTITY = "";
				CURRENT_PROJECT_VERSION = 1;
				DEBUG_INFORMATION_FORMAT = dwarf;
				DEFINES_MODULE = YES;
				DYLIB_COMPATIBILITY_VERSION = 1;
				DYLIB_CURRENT_VERSION = 1;
				DYLIB_INSTALL_NAME_BASE = "@rpath";
				INFOPLIST_FILE = Info.plist;
				INSTALL_PATH = "$(LOCAL_LIBRARY_DIR)/Frameworks";
				IPHONEOS_DEPLOYMENT_TARGET = 8.0;
				LD_RUNPATH_SEARCH_PATHS = "$(inherited) @executable_path/Frameworks @loader_path/Frameworks";
				PRODUCT_BUNDLE_IDENTIFIER = club.syncdb.sync;
				PRODUCT_NAME = Sync;
				SKIP_INSTALL = YES;
				SWIFT_ACTIVE_COMPILATION_CONDITIONS = DEBUG;
				SWIFT_OPTIMIZATION_LEVEL = "-Onone";
				SWIFT_VERSION = 3.0;
				TARGETED_DEVICE_FAMILY = "1,2";
				VERSIONING_SYSTEM = "apple-generic";
				VERSION_INFO_PREFIX = "";
			};
			name = Debug;
		};
		14241E781DBC39520042ED81 /* Release */ = {
			isa = XCBuildConfiguration;
			buildSettings = {
				CLANG_ANALYZER_NONNULL = YES;
				CLANG_WARN_DOCUMENTATION_COMMENTS = YES;
				CLANG_WARN_SUSPICIOUS_MOVES = YES;
				CODE_SIGN_IDENTITY = "";
				CURRENT_PROJECT_VERSION = 1;
				DEBUG_INFORMATION_FORMAT = "dwarf-with-dsym";
				DEFINES_MODULE = YES;
				DYLIB_COMPATIBILITY_VERSION = 1;
				DYLIB_CURRENT_VERSION = 1;
				DYLIB_INSTALL_NAME_BASE = "@rpath";
				INFOPLIST_FILE = Info.plist;
				INSTALL_PATH = "$(LOCAL_LIBRARY_DIR)/Frameworks";
				IPHONEOS_DEPLOYMENT_TARGET = 8.0;
				LD_RUNPATH_SEARCH_PATHS = "$(inherited) @executable_path/Frameworks @loader_path/Frameworks";
				PRODUCT_BUNDLE_IDENTIFIER = club.syncdb.sync;
				PRODUCT_NAME = Sync;
				SKIP_INSTALL = YES;
				SWIFT_VERSION = 3.0;
				TARGETED_DEVICE_FAMILY = "1,2";
				VERSIONING_SYSTEM = "apple-generic";
				VERSION_INFO_PREFIX = "";
			};
			name = Release;
		};
		14241E841DBC39600042ED81 /* Debug */ = {
			isa = XCBuildConfiguration;
			buildSettings = {
				APPLICATION_EXTENSION_API_ONLY = YES;
				CLANG_ANALYZER_NONNULL = YES;
				CLANG_WARN_DOCUMENTATION_COMMENTS = YES;
				CLANG_WARN_SUSPICIOUS_MOVES = YES;
				CODE_SIGN_IDENTITY = "";
				CURRENT_PROJECT_VERSION = 1;
				DEBUG_INFORMATION_FORMAT = dwarf;
				DEFINES_MODULE = YES;
				DEVELOPMENT_TEAM = "";
				DYLIB_COMPATIBILITY_VERSION = 1;
				DYLIB_CURRENT_VERSION = 1;
				DYLIB_INSTALL_NAME_BASE = "@rpath";
				INFOPLIST_FILE = Info.plist;
				INSTALL_PATH = "$(LOCAL_LIBRARY_DIR)/Frameworks";
				LD_RUNPATH_SEARCH_PATHS = "$(inherited) @executable_path/Frameworks @loader_path/Frameworks";
				PRODUCT_BUNDLE_IDENTIFIER = club.syncdb.sync;
				PRODUCT_NAME = Sync;
				SDKROOT = watchos;
				SKIP_INSTALL = YES;
				SWIFT_ACTIVE_COMPILATION_CONDITIONS = DEBUG;
				SWIFT_OPTIMIZATION_LEVEL = "-Onone";
				SWIFT_VERSION = 3.0;
				TARGETED_DEVICE_FAMILY = 4;
				VERSIONING_SYSTEM = "apple-generic";
				VERSION_INFO_PREFIX = "";
				WATCHOS_DEPLOYMENT_TARGET = 2.0;
			};
			name = Debug;
		};
		14241E851DBC39600042ED81 /* Release */ = {
			isa = XCBuildConfiguration;
			buildSettings = {
				APPLICATION_EXTENSION_API_ONLY = YES;
				CLANG_ANALYZER_NONNULL = YES;
				CLANG_WARN_DOCUMENTATION_COMMENTS = YES;
				CLANG_WARN_SUSPICIOUS_MOVES = YES;
				CODE_SIGN_IDENTITY = "";
				CURRENT_PROJECT_VERSION = 1;
				DEBUG_INFORMATION_FORMAT = "dwarf-with-dsym";
				DEFINES_MODULE = YES;
				DEVELOPMENT_TEAM = "";
				DYLIB_COMPATIBILITY_VERSION = 1;
				DYLIB_CURRENT_VERSION = 1;
				DYLIB_INSTALL_NAME_BASE = "@rpath";
				INFOPLIST_FILE = Info.plist;
				INSTALL_PATH = "$(LOCAL_LIBRARY_DIR)/Frameworks";
				LD_RUNPATH_SEARCH_PATHS = "$(inherited) @executable_path/Frameworks @loader_path/Frameworks";
				PRODUCT_BUNDLE_IDENTIFIER = club.syncdb.sync;
				PRODUCT_NAME = Sync;
				SDKROOT = watchos;
				SKIP_INSTALL = YES;
				SWIFT_VERSION = 3.0;
				TARGETED_DEVICE_FAMILY = 4;
				VERSIONING_SYSTEM = "apple-generic";
				VERSION_INFO_PREFIX = "";
				WATCHOS_DEPLOYMENT_TARGET = 2.0;
			};
			name = Release;
		};
		14241E911DBC39690042ED81 /* Debug */ = {
			isa = XCBuildConfiguration;
			buildSettings = {
				CLANG_ANALYZER_NONNULL = YES;
				CLANG_WARN_DOCUMENTATION_COMMENTS = YES;
				CLANG_WARN_SUSPICIOUS_MOVES = YES;
				CODE_SIGN_IDENTITY = "";
				CURRENT_PROJECT_VERSION = 1;
				DEBUG_INFORMATION_FORMAT = dwarf;
				DEFINES_MODULE = YES;
				DYLIB_COMPATIBILITY_VERSION = 1;
				DYLIB_CURRENT_VERSION = 1;
				DYLIB_INSTALL_NAME_BASE = "@rpath";
				INFOPLIST_FILE = Info.plist;
				INSTALL_PATH = "$(LOCAL_LIBRARY_DIR)/Frameworks";
				LD_RUNPATH_SEARCH_PATHS = "$(inherited) @executable_path/Frameworks @loader_path/Frameworks";
				PRODUCT_BUNDLE_IDENTIFIER = club.syncdb.sync;
				PRODUCT_NAME = Sync;
				SDKROOT = appletvos;
				SKIP_INSTALL = YES;
				SWIFT_ACTIVE_COMPILATION_CONDITIONS = DEBUG;
				SWIFT_OPTIMIZATION_LEVEL = "-Onone";
				SWIFT_VERSION = 3.0;
				TARGETED_DEVICE_FAMILY = 3;
				TVOS_DEPLOYMENT_TARGET = 9.0;
				VERSIONING_SYSTEM = "apple-generic";
				VERSION_INFO_PREFIX = "";
			};
			name = Debug;
		};
		14241E921DBC39690042ED81 /* Release */ = {
			isa = XCBuildConfiguration;
			buildSettings = {
				CLANG_ANALYZER_NONNULL = YES;
				CLANG_WARN_DOCUMENTATION_COMMENTS = YES;
				CLANG_WARN_SUSPICIOUS_MOVES = YES;
				CODE_SIGN_IDENTITY = "";
				CURRENT_PROJECT_VERSION = 1;
				DEBUG_INFORMATION_FORMAT = "dwarf-with-dsym";
				DEFINES_MODULE = YES;
				DYLIB_COMPATIBILITY_VERSION = 1;
				DYLIB_CURRENT_VERSION = 1;
				DYLIB_INSTALL_NAME_BASE = "@rpath";
				INFOPLIST_FILE = Info.plist;
				INSTALL_PATH = "$(LOCAL_LIBRARY_DIR)/Frameworks";
				LD_RUNPATH_SEARCH_PATHS = "$(inherited) @executable_path/Frameworks @loader_path/Frameworks";
				PRODUCT_BUNDLE_IDENTIFIER = club.syncdb.sync;
				PRODUCT_NAME = Sync;
				SDKROOT = appletvos;
				SKIP_INSTALL = YES;
				SWIFT_VERSION = 3.0;
				TARGETED_DEVICE_FAMILY = 3;
				TVOS_DEPLOYMENT_TARGET = 9.0;
				VERSIONING_SYSTEM = "apple-generic";
				VERSION_INFO_PREFIX = "";
			};
			name = Release;
		};
		14241E9E1DBC39730042ED81 /* Debug */ = {
			isa = XCBuildConfiguration;
			buildSettings = {
				CLANG_ANALYZER_NONNULL = YES;
				CLANG_WARN_DOCUMENTATION_COMMENTS = YES;
				CLANG_WARN_SUSPICIOUS_MOVES = YES;
				CODE_SIGN_IDENTITY = "";
				COMBINE_HIDPI_IMAGES = YES;
				CURRENT_PROJECT_VERSION = 1;
				DEBUG_INFORMATION_FORMAT = dwarf;
				DEFINES_MODULE = YES;
				DYLIB_COMPATIBILITY_VERSION = 1;
				DYLIB_CURRENT_VERSION = 1;
				DYLIB_INSTALL_NAME_BASE = "@rpath";
				FRAMEWORK_VERSION = A;
				INFOPLIST_FILE = Info.plist;
				INSTALL_PATH = "$(LOCAL_LIBRARY_DIR)/Frameworks";
				LD_RUNPATH_SEARCH_PATHS = "$(inherited) @executable_path/../Frameworks @loader_path/Frameworks";
				MACOSX_DEPLOYMENT_TARGET = 10.10;
				PRODUCT_BUNDLE_IDENTIFIER = club.syncdb.sync;
				PRODUCT_NAME = Sync;
				SDKROOT = macosx;
				SKIP_INSTALL = YES;
				SWIFT_ACTIVE_COMPILATION_CONDITIONS = DEBUG;
				SWIFT_OPTIMIZATION_LEVEL = "-Onone";
				SWIFT_VERSION = 3.0;
				VERSIONING_SYSTEM = "apple-generic";
				VERSION_INFO_PREFIX = "";
			};
			name = Debug;
		};
		14241E9F1DBC39730042ED81 /* Release */ = {
			isa = XCBuildConfiguration;
			buildSettings = {
				CLANG_ANALYZER_NONNULL = YES;
				CLANG_WARN_DOCUMENTATION_COMMENTS = YES;
				CLANG_WARN_SUSPICIOUS_MOVES = YES;
				CODE_SIGN_IDENTITY = "";
				COMBINE_HIDPI_IMAGES = YES;
				CURRENT_PROJECT_VERSION = 1;
				DEBUG_INFORMATION_FORMAT = "dwarf-with-dsym";
				DEFINES_MODULE = YES;
				DYLIB_COMPATIBILITY_VERSION = 1;
				DYLIB_CURRENT_VERSION = 1;
				DYLIB_INSTALL_NAME_BASE = "@rpath";
				FRAMEWORK_VERSION = A;
				INFOPLIST_FILE = Info.plist;
				INSTALL_PATH = "$(LOCAL_LIBRARY_DIR)/Frameworks";
				LD_RUNPATH_SEARCH_PATHS = "$(inherited) @executable_path/../Frameworks @loader_path/Frameworks";
				MACOSX_DEPLOYMENT_TARGET = 10.10;
				PRODUCT_BUNDLE_IDENTIFIER = club.syncdb.sync;
				PRODUCT_NAME = Sync;
				SDKROOT = macosx;
				SKIP_INSTALL = YES;
				SWIFT_VERSION = 3.0;
				VERSIONING_SYSTEM = "apple-generic";
				VERSION_INFO_PREFIX = "";
			};
			name = Release;
		};
		146D72B41AB782920058798C /* Debug */ = {
			isa = XCBuildConfiguration;
			buildSettings = {
				ALWAYS_SEARCH_USER_PATHS = NO;
				CLANG_CXX_LANGUAGE_STANDARD = "gnu++0x";
				CLANG_CXX_LIBRARY = "libc++";
				CLANG_ENABLE_MODULES = YES;
				CLANG_ENABLE_OBJC_ARC = YES;
				CLANG_WARN_BOOL_CONVERSION = YES;
				CLANG_WARN_CONSTANT_CONVERSION = YES;
				CLANG_WARN_DIRECT_OBJC_ISA_USAGE = YES_ERROR;
				CLANG_WARN_EMPTY_BODY = YES;
				CLANG_WARN_ENUM_CONVERSION = YES;
				CLANG_WARN_INFINITE_RECURSION = YES;
				CLANG_WARN_INT_CONVERSION = YES;
				CLANG_WARN_OBJC_ROOT_CLASS = YES_ERROR;
				CLANG_WARN_SUSPICIOUS_MOVE = YES;
				CLANG_WARN_UNREACHABLE_CODE = YES;
				CLANG_WARN__DUPLICATE_METHOD_MATCH = YES;
				"CODE_SIGN_IDENTITY[sdk=iphoneos*]" = "iPhone Developer";
				COPY_PHASE_STRIP = NO;
				ENABLE_STRICT_OBJC_MSGSEND = YES;
				ENABLE_TESTABILITY = YES;
				GCC_C_LANGUAGE_STANDARD = gnu99;
				GCC_DYNAMIC_NO_PIC = NO;
				GCC_NO_COMMON_BLOCKS = YES;
				GCC_OPTIMIZATION_LEVEL = 0;
				GCC_PREPROCESSOR_DEFINITIONS = (
					"DEBUG=1",
					"$(inherited)",
				);
				GCC_SYMBOLS_PRIVATE_EXTERN = NO;
				GCC_WARN_64_TO_32_BIT_CONVERSION = YES;
				GCC_WARN_ABOUT_RETURN_TYPE = YES_ERROR;
				GCC_WARN_UNDECLARED_SELECTOR = YES;
				GCC_WARN_UNINITIALIZED_AUTOS = YES_AGGRESSIVE;
				GCC_WARN_UNUSED_FUNCTION = YES;
				GCC_WARN_UNUSED_VARIABLE = YES;
				IPHONEOS_DEPLOYMENT_TARGET = 9.0;
				MACOSX_DEPLOYMENT_TARGET = 10.11;
				MTL_ENABLE_DEBUG_INFO = YES;
				ONLY_ACTIVE_ARCH = YES;
				SDKROOT = iphoneos;
			};
			name = Debug;
		};
		146D72B51AB782920058798C /* Release */ = {
			isa = XCBuildConfiguration;
			buildSettings = {
				ALWAYS_SEARCH_USER_PATHS = NO;
				CLANG_CXX_LANGUAGE_STANDARD = "gnu++0x";
				CLANG_CXX_LIBRARY = "libc++";
				CLANG_ENABLE_MODULES = YES;
				CLANG_ENABLE_OBJC_ARC = YES;
				CLANG_WARN_BOOL_CONVERSION = YES;
				CLANG_WARN_CONSTANT_CONVERSION = YES;
				CLANG_WARN_DIRECT_OBJC_ISA_USAGE = YES_ERROR;
				CLANG_WARN_EMPTY_BODY = YES;
				CLANG_WARN_ENUM_CONVERSION = YES;
				CLANG_WARN_INFINITE_RECURSION = YES;
				CLANG_WARN_INT_CONVERSION = YES;
				CLANG_WARN_OBJC_ROOT_CLASS = YES_ERROR;
				CLANG_WARN_SUSPICIOUS_MOVE = YES;
				CLANG_WARN_UNREACHABLE_CODE = YES;
				CLANG_WARN__DUPLICATE_METHOD_MATCH = YES;
				"CODE_SIGN_IDENTITY[sdk=iphoneos*]" = "iPhone Developer";
				COPY_PHASE_STRIP = NO;
				ENABLE_NS_ASSERTIONS = NO;
				ENABLE_STRICT_OBJC_MSGSEND = YES;
				GCC_C_LANGUAGE_STANDARD = gnu99;
				GCC_NO_COMMON_BLOCKS = YES;
				GCC_WARN_64_TO_32_BIT_CONVERSION = YES;
				GCC_WARN_ABOUT_RETURN_TYPE = YES_ERROR;
				GCC_WARN_UNDECLARED_SELECTOR = YES;
				GCC_WARN_UNINITIALIZED_AUTOS = YES_AGGRESSIVE;
				GCC_WARN_UNUSED_FUNCTION = YES;
				GCC_WARN_UNUSED_VARIABLE = YES;
				IPHONEOS_DEPLOYMENT_TARGET = 9.0;
				MACOSX_DEPLOYMENT_TARGET = 10.11;
				MTL_ENABLE_DEBUG_INFO = NO;
				SDKROOT = iphoneos;
				SWIFT_OPTIMIZATION_LEVEL = "-Owholemodule";
				VALIDATE_PRODUCT = YES;
			};
			name = Release;
		};
		146D72BA1AB782920058798C /* Debug */ = {
			isa = XCBuildConfiguration;
			buildSettings = {
				ALWAYS_EMBED_SWIFT_STANDARD_LIBRARIES = YES;
				CLANG_ENABLE_MODULES = YES;
				"CODE_SIGN_IDENTITY[sdk=iphoneos*]" = "";
				DEVELOPMENT_TEAM = "";
				GCC_PREPROCESSOR_DEFINITIONS = (
					"DEBUG=1",
					"$(inherited)",
				);
				INFOPLIST_FILE = Tests/Info.plist;
				IPHONEOS_DEPLOYMENT_TARGET = 10.0;
				LD_RUNPATH_SEARCH_PATHS = "$(inherited) @executable_path/Frameworks @loader_path/Frameworks";
				PRODUCT_BUNDLE_IDENTIFIER = "com.sample.$(PRODUCT_NAME:rfc1034identifier)";
				PRODUCT_MODULE_NAME = Tests;
				PRODUCT_NAME = "$(TARGET_NAME)";
				SWIFT_OPTIMIZATION_LEVEL = "-Onone";
				SWIFT_VERSION = 3.0;
			};
			name = Debug;
		};
		146D72BB1AB782920058798C /* Release */ = {
			isa = XCBuildConfiguration;
			buildSettings = {
				ALWAYS_EMBED_SWIFT_STANDARD_LIBRARIES = YES;
				CLANG_ENABLE_MODULES = YES;
				"CODE_SIGN_IDENTITY[sdk=iphoneos*]" = "";
				DEVELOPMENT_TEAM = "";
				INFOPLIST_FILE = Tests/Info.plist;
				IPHONEOS_DEPLOYMENT_TARGET = 10.0;
				LD_RUNPATH_SEARCH_PATHS = "$(inherited) @executable_path/Frameworks @loader_path/Frameworks";
				PRODUCT_BUNDLE_IDENTIFIER = "com.sample.$(PRODUCT_NAME:rfc1034identifier)";
				PRODUCT_MODULE_NAME = Tests;
				PRODUCT_NAME = "$(TARGET_NAME)";
				SWIFT_VERSION = 3.0;
			};
			name = Release;
		};
		14975BEE1DBC368B0024901A /* Debug */ = {
			isa = XCBuildConfiguration;
			buildSettings = {
				ALWAYS_EMBED_SWIFT_STANDARD_LIBRARIES = YES;
				CLANG_ANALYZER_NONNULL = YES;
				CLANG_WARN_DOCUMENTATION_COMMENTS = YES;
				CLANG_WARN_SUSPICIOUS_MOVES = YES;
				CODE_SIGN_IDENTITY = "";
				"CODE_SIGN_IDENTITY[sdk=appletvos*]" = "";
				DEBUG_INFORMATION_FORMAT = "dwarf-with-dsym";
				DEVELOPMENT_TEAM = "";
				INFOPLIST_FILE = Tests/Info.plist;
				LD_RUNPATH_SEARCH_PATHS = "$(inherited) @executable_path/Frameworks @loader_path/Frameworks";
				PRODUCT_BUNDLE_IDENTIFIER = demo.tvOSTests;
				PRODUCT_MODULE_NAME = Tests;
				PRODUCT_NAME = "$(TARGET_NAME)";
				SDKROOT = appletvos;
				SWIFT_ACTIVE_COMPILATION_CONDITIONS = DEBUG;
				SWIFT_OPTIMIZATION_LEVEL = "-Onone";
				SWIFT_VERSION = 3.0;
				TVOS_DEPLOYMENT_TARGET = 10.0;
			};
			name = Debug;
		};
		14975BEF1DBC368B0024901A /* Release */ = {
			isa = XCBuildConfiguration;
			buildSettings = {
				ALWAYS_EMBED_SWIFT_STANDARD_LIBRARIES = YES;
				CLANG_ANALYZER_NONNULL = YES;
				CLANG_WARN_DOCUMENTATION_COMMENTS = YES;
				CLANG_WARN_SUSPICIOUS_MOVES = YES;
				CODE_SIGN_IDENTITY = "";
				"CODE_SIGN_IDENTITY[sdk=appletvos*]" = "";
				DEBUG_INFORMATION_FORMAT = "dwarf-with-dsym";
				DEVELOPMENT_TEAM = "";
				INFOPLIST_FILE = Tests/Info.plist;
				LD_RUNPATH_SEARCH_PATHS = "$(inherited) @executable_path/Frameworks @loader_path/Frameworks";
				PRODUCT_BUNDLE_IDENTIFIER = demo.tvOSTests;
				PRODUCT_MODULE_NAME = Tests;
				PRODUCT_NAME = "$(TARGET_NAME)";
				SDKROOT = appletvos;
				SWIFT_VERSION = 3.0;
				TVOS_DEPLOYMENT_TARGET = 10.0;
			};
			name = Release;
		};
		14975BFA1DBC36960024901A /* Debug */ = {
			isa = XCBuildConfiguration;
			buildSettings = {
				CLANG_ANALYZER_NONNULL = YES;
				CLANG_WARN_DOCUMENTATION_COMMENTS = YES;
				CLANG_WARN_SUSPICIOUS_MOVES = YES;
				CODE_SIGN_IDENTITY = "";
				COMBINE_HIDPI_IMAGES = YES;
				DEBUG_INFORMATION_FORMAT = dwarf;
				DEVELOPMENT_TEAM = "";
				INFOPLIST_FILE = Tests/Info.plist;
				LD_RUNPATH_SEARCH_PATHS = "$(inherited) @executable_path/../Frameworks @loader_path/../Frameworks";
				MACOSX_DEPLOYMENT_TARGET = 10.12;
				PRODUCT_BUNDLE_IDENTIFIER = demo.macOSTests;
				PRODUCT_MODULE_NAME = Tests;
				PRODUCT_NAME = "$(TARGET_NAME)";
				SDKROOT = macosx;
				SWIFT_ACTIVE_COMPILATION_CONDITIONS = DEBUG;
				SWIFT_OPTIMIZATION_LEVEL = "-Onone";
				SWIFT_VERSION = 3.0;
			};
			name = Debug;
		};
		14975BFB1DBC36960024901A /* Release */ = {
			isa = XCBuildConfiguration;
			buildSettings = {
				CLANG_ANALYZER_NONNULL = YES;
				CLANG_WARN_DOCUMENTATION_COMMENTS = YES;
				CLANG_WARN_SUSPICIOUS_MOVES = YES;
				CODE_SIGN_IDENTITY = "";
				COMBINE_HIDPI_IMAGES = YES;
				DEBUG_INFORMATION_FORMAT = "dwarf-with-dsym";
				DEVELOPMENT_TEAM = "";
				INFOPLIST_FILE = Tests/Info.plist;
				LD_RUNPATH_SEARCH_PATHS = "$(inherited) @executable_path/../Frameworks @loader_path/../Frameworks";
				MACOSX_DEPLOYMENT_TARGET = 10.12;
				PRODUCT_BUNDLE_IDENTIFIER = demo.macOSTests;
				PRODUCT_MODULE_NAME = Tests;
				PRODUCT_NAME = "$(TARGET_NAME)";
				SDKROOT = macosx;
				SWIFT_VERSION = 3.0;
			};
			name = Release;
		};
		44B548061DCF27FF009215FA /* Debug */ = {
			isa = XCBuildConfiguration;
			buildSettings = {
				ASSETCATALOG_COMPILER_APPICON_NAME = AppIcon;
				CLANG_ANALYZER_NONNULL = YES;
				CLANG_WARN_DOCUMENTATION_COMMENTS = YES;
				CLANG_WARN_SUSPICIOUS_MOVES = YES;
				DEBUG_INFORMATION_FORMAT = dwarf;
				INFOPLIST_FILE = iOSDemo/Info.plist;
				IPHONEOS_DEPLOYMENT_TARGET = 9.0;
				LD_RUNPATH_SEARCH_PATHS = "$(inherited) @executable_path/Frameworks";
				PRODUCT_BUNDLE_IDENTIFIER = net.syncdb.iOSDemo;
				PRODUCT_NAME = "$(TARGET_NAME)";
				SWIFT_ACTIVE_COMPILATION_CONDITIONS = DEBUG;
				SWIFT_OPTIMIZATION_LEVEL = "-Onone";
				SWIFT_VERSION = 3.0;
			};
			name = Debug;
		};
		44B548071DCF27FF009215FA /* Release */ = {
			isa = XCBuildConfiguration;
			buildSettings = {
				ASSETCATALOG_COMPILER_APPICON_NAME = AppIcon;
				CLANG_ANALYZER_NONNULL = YES;
				CLANG_WARN_DOCUMENTATION_COMMENTS = YES;
				CLANG_WARN_SUSPICIOUS_MOVES = YES;
				DEBUG_INFORMATION_FORMAT = "dwarf-with-dsym";
				INFOPLIST_FILE = iOSDemo/Info.plist;
				IPHONEOS_DEPLOYMENT_TARGET = 9.0;
				LD_RUNPATH_SEARCH_PATHS = "$(inherited) @executable_path/Frameworks";
				PRODUCT_BUNDLE_IDENTIFIER = net.syncdb.iOSDemo;
				PRODUCT_NAME = "$(TARGET_NAME)";
				SWIFT_VERSION = 3.0;
			};
			name = Release;
		};
/* End XCBuildConfiguration section */

/* Begin XCConfigurationList section */
		14241E761DBC39520042ED81 /* Build configuration list for PBXNativeTarget "Sync-iOS" */ = {
			isa = XCConfigurationList;
			buildConfigurations = (
				14241E771DBC39520042ED81 /* Debug */,
				14241E781DBC39520042ED81 /* Release */,
			);
			defaultConfigurationIsVisible = 0;
			defaultConfigurationName = Release;
		};
		14241E831DBC39600042ED81 /* Build configuration list for PBXNativeTarget "Sync-watchOS" */ = {
			isa = XCConfigurationList;
			buildConfigurations = (
				14241E841DBC39600042ED81 /* Debug */,
				14241E851DBC39600042ED81 /* Release */,
			);
			defaultConfigurationIsVisible = 0;
			defaultConfigurationName = Release;
		};
		14241E901DBC39690042ED81 /* Build configuration list for PBXNativeTarget "Sync-tvOS" */ = {
			isa = XCConfigurationList;
			buildConfigurations = (
				14241E911DBC39690042ED81 /* Debug */,
				14241E921DBC39690042ED81 /* Release */,
			);
			defaultConfigurationIsVisible = 0;
			defaultConfigurationName = Release;
		};
		14241E9D1DBC39730042ED81 /* Build configuration list for PBXNativeTarget "Sync-macOS" */ = {
			isa = XCConfigurationList;
			buildConfigurations = (
				14241E9E1DBC39730042ED81 /* Debug */,
				14241E9F1DBC39730042ED81 /* Release */,
			);
			defaultConfigurationIsVisible = 0;
			defaultConfigurationName = Release;
		};
		146D728E1AB782920058798C /* Build configuration list for PBXProject "Demo" */ = {
			isa = XCConfigurationList;
			buildConfigurations = (
				146D72B41AB782920058798C /* Debug */,
				146D72B51AB782920058798C /* Release */,
			);
			defaultConfigurationIsVisible = 0;
			defaultConfigurationName = Release;
		};
		146D72B91AB782920058798C /* Build configuration list for PBXNativeTarget "iOSTests" */ = {
			isa = XCConfigurationList;
			buildConfigurations = (
				146D72BA1AB782920058798C /* Debug */,
				146D72BB1AB782920058798C /* Release */,
			);
			defaultConfigurationIsVisible = 0;
			defaultConfigurationName = Release;
		};
		14975BED1DBC368B0024901A /* Build configuration list for PBXNativeTarget "tvOSTests" */ = {
			isa = XCConfigurationList;
			buildConfigurations = (
				14975BEE1DBC368B0024901A /* Debug */,
				14975BEF1DBC368B0024901A /* Release */,
			);
			defaultConfigurationIsVisible = 0;
			defaultConfigurationName = Release;
		};
		14975BF91DBC36960024901A /* Build configuration list for PBXNativeTarget "macOSTests" */ = {
			isa = XCConfigurationList;
			buildConfigurations = (
				14975BFA1DBC36960024901A /* Debug */,
				14975BFB1DBC36960024901A /* Release */,
			);
			defaultConfigurationIsVisible = 0;
			defaultConfigurationName = Release;
		};
		44B548081DCF27FF009215FA /* Build configuration list for PBXNativeTarget "iOSDemo" */ = {
			isa = XCConfigurationList;
			buildConfigurations = (
				44B548061DCF27FF009215FA /* Debug */,
				44B548071DCF27FF009215FA /* Release */,
			);
			defaultConfigurationIsVisible = 0;
			defaultConfigurationName = Release;
		};
/* End XCConfigurationList section */

/* Begin XCVersionGroup section */
		14867D011E7AF4D1001D228A /* DataFilter.xcdatamodeld */ = {
			isa = XCVersionGroup;
			children = (
				14867D021E7AF4D1001D228A /* DataFilter.xcdatamodel */,
			);
			currentVersion = 14867D021E7AF4D1001D228A /* DataFilter.xcdatamodel */;
			path = DataFilter.xcdatamodeld;
			sourceTree = "<group>";
			versionGroupType = wrapper.xcdatamodel;
		};
		14867D0D1E7AF4D2001D228A /* ModelGroup.xcdatamodeld */ = {
			isa = XCVersionGroup;
			children = (
				14867D0E1E7AF4D2001D228A /* ModelGroup.xcdatamodel */,
			);
			currentVersion = 14867D0E1E7AF4D2001D228A /* ModelGroup.xcdatamodel */;
			path = ModelGroup.xcdatamodeld;
			sourceTree = "<group>";
			versionGroupType = wrapper.xcdatamodel;
		};
		14867D5E1E7AF4D2001D228A /* 113.xcdatamodeld */ = {
			isa = XCVersionGroup;
			children = (
				14867D5F1E7AF4D2001D228A /* 113.xcdatamodel */,
			);
			currentVersion = 14867D5F1E7AF4D2001D228A /* 113.xcdatamodel */;
			path = 113.xcdatamodeld;
			sourceTree = "<group>";
			versionGroupType = wrapper.xcdatamodel;
		};
		14867D601E7AF4D2001D228A /* 125.xcdatamodeld */ = {
			isa = XCVersionGroup;
			children = (
				14867D611E7AF4D2001D228A /* 125.xcdatamodel */,
			);
			currentVersion = 14867D611E7AF4D2001D228A /* 125.xcdatamodel */;
			path = 125.xcdatamodeld;
			sourceTree = "<group>";
			versionGroupType = wrapper.xcdatamodel;
		};
		14867D621E7AF4D2001D228A /* 151-many-to-many.xcdatamodeld */ = {
			isa = XCVersionGroup;
			children = (
				14867D631E7AF4D2001D228A /* 151-many-to-many.xcdatamodel */,
			);
			currentVersion = 14867D631E7AF4D2001D228A /* 151-many-to-many.xcdatamodel */;
			path = "151-many-to-many.xcdatamodeld";
			sourceTree = "<group>";
			versionGroupType = wrapper.xcdatamodel;
		};
		14867D641E7AF4D2001D228A /* 151-ordered-many-to-many.xcdatamodeld */ = {
			isa = XCVersionGroup;
			children = (
				14867D651E7AF4D2001D228A /* 151-many-to-many.xcdatamodel */,
			);
			currentVersion = 14867D651E7AF4D2001D228A /* 151-many-to-many.xcdatamodel */;
			path = "151-ordered-many-to-many.xcdatamodeld";
			sourceTree = "<group>";
			versionGroupType = wrapper.xcdatamodel;
		};
		14867D661E7AF4D2001D228A /* 151-ordered-to-many.xcdatamodeld */ = {
			isa = XCVersionGroup;
			children = (
				14867D671E7AF4D2001D228A /* 151-to-many.xcdatamodel */,
			);
			currentVersion = 14867D671E7AF4D2001D228A /* 151-to-many.xcdatamodel */;
			path = "151-ordered-to-many.xcdatamodeld";
			sourceTree = "<group>";
			versionGroupType = wrapper.xcdatamodel;
		};
		14867D681E7AF4D2001D228A /* 151-to-many.xcdatamodeld */ = {
			isa = XCVersionGroup;
			children = (
				14867D691E7AF4D2001D228A /* 151-to-many.xcdatamodel */,
			);
			currentVersion = 14867D691E7AF4D2001D228A /* 151-to-many.xcdatamodel */;
			path = "151-to-many.xcdatamodeld";
			sourceTree = "<group>";
			versionGroupType = wrapper.xcdatamodel;
		};
		14867D6A1E7AF4D2001D228A /* 157.xcdatamodeld */ = {
			isa = XCVersionGroup;
			children = (
				14867D6B1E7AF4D2001D228A /* 157.xcdatamodel */,
			);
			currentVersion = 14867D6B1E7AF4D2001D228A /* 157.xcdatamodel */;
			path = 157.xcdatamodeld;
			sourceTree = "<group>";
			versionGroupType = wrapper.xcdatamodel;
		};
		14867D6C1E7AF4D2001D228A /* 179.xcdatamodeld */ = {
			isa = XCVersionGroup;
			children = (
				14867D6D1E7AF4D2001D228A /* 179.xcdatamodel */,
			);
			currentVersion = 14867D6D1E7AF4D2001D228A /* 179.xcdatamodel */;
			path = 179.xcdatamodeld;
			sourceTree = "<group>";
			versionGroupType = wrapper.xcdatamodel;
		};
		14867D6E1E7AF4D2001D228A /* 202.xcdatamodeld */ = {
			isa = XCVersionGroup;
			children = (
				14867D6F1E7AF4D2001D228A /* 202.xcdatamodel */,
			);
			currentVersion = 14867D6F1E7AF4D2001D228A /* 202.xcdatamodel */;
			path = 202.xcdatamodeld;
			sourceTree = "<group>";
			versionGroupType = wrapper.xcdatamodel;
		};
		14867D701E7AF4D2001D228A /* 225.xcdatamodeld */ = {
			isa = XCVersionGroup;
			children = (
				14867D711E7AF4D2001D228A /* 151-many-to-many.xcdatamodel */,
			);
			currentVersion = 14867D711E7AF4D2001D228A /* 151-many-to-many.xcdatamodel */;
			path = 225.xcdatamodeld;
			sourceTree = "<group>";
			versionGroupType = wrapper.xcdatamodel;
		};
		14867D721E7AF4D2001D228A /* 233.xcdatamodeld */ = {
			isa = XCVersionGroup;
			children = (
				14867D731E7AF4D2001D228A /* 233.xcdatamodel */,
			);
			currentVersion = 14867D731E7AF4D2001D228A /* 233.xcdatamodel */;
			path = 233.xcdatamodeld;
			sourceTree = "<group>";
			versionGroupType = wrapper.xcdatamodel;
		};
		14867D741E7AF4D2001D228A /* 239.xcdatamodeld */ = {
			isa = XCVersionGroup;
			children = (
				14867D751E7AF4D2001D228A /* 239.xcdatamodel */,
			);
			currentVersion = 14867D751E7AF4D2001D228A /* 239.xcdatamodel */;
			path = 239.xcdatamodeld;
			sourceTree = "<group>";
			versionGroupType = wrapper.xcdatamodel;
		};
		14867D761E7AF4D2001D228A /* 254.xcdatamodeld */ = {
			isa = XCVersionGroup;
			children = (
				14867D771E7AF4D2001D228A /* 254.xcdatamodel */,
			);
			currentVersion = 14867D771E7AF4D2001D228A /* 254.xcdatamodel */;
			path = 254.xcdatamodeld;
			sourceTree = "<group>";
			versionGroupType = wrapper.xcdatamodel;
		};
		14867D781E7AF4D2001D228A /* 257.xcdatamodeld */ = {
			isa = XCVersionGroup;
			children = (
				14867D791E7AF4D2001D228A /* 257.xcdatamodel */,
			);
			currentVersion = 14867D791E7AF4D2001D228A /* 257.xcdatamodel */;
			path = 257.xcdatamodeld;
			sourceTree = "<group>";
			versionGroupType = wrapper.xcdatamodel;
		};
		14867D7A1E7AF4D2001D228A /* 265.xcdatamodeld */ = {
			isa = XCVersionGroup;
			children = (
				14867D7B1E7AF4D2001D228A /* 265.xcdatamodel */,
			);
			currentVersion = 14867D7B1E7AF4D2001D228A /* 265.xcdatamodel */;
			path = 265.xcdatamodeld;
			sourceTree = "<group>";
			versionGroupType = wrapper.xcdatamodel;
		};
		14867D7C1E7AF4D2001D228A /* 277.xcdatamodeld */ = {
			isa = XCVersionGroup;
			children = (
				14867D7D1E7AF4D2001D228A /* 239.xcdatamodel */,
			);
			currentVersion = 14867D7D1E7AF4D2001D228A /* 239.xcdatamodel */;
			path = 277.xcdatamodeld;
			sourceTree = "<group>";
			versionGroupType = wrapper.xcdatamodel;
		};
		14867D7E1E7AF4D2001D228A /* 280.xcdatamodeld */ = {
			isa = XCVersionGroup;
			children = (
				14867D7F1E7AF4D2001D228A /* 151-many-to-many.xcdatamodel */,
			);
			currentVersion = 14867D7F1E7AF4D2001D228A /* 151-many-to-many.xcdatamodel */;
			path = 280.xcdatamodeld;
			sourceTree = "<group>";
			versionGroupType = wrapper.xcdatamodel;
		};
		14867D801E7AF4D2001D228A /* 283.xcdatamodeld */ = {
			isa = XCVersionGroup;
			children = (
				14867D811E7AF4D2001D228A /* Demo.xcdatamodel */,
			);
			currentVersion = 14867D811E7AF4D2001D228A /* Demo.xcdatamodel */;
			path = 283.xcdatamodeld;
			sourceTree = "<group>";
			versionGroupType = wrapper.xcdatamodel;
		};
		14867D821E7AF4D2001D228A /* 320.xcdatamodeld */ = {
			isa = XCVersionGroup;
			children = (
				14867D831E7AF4D2001D228A /* 320.xcdatamodel */,
			);
			currentVersion = 14867D831E7AF4D2001D228A /* 320.xcdatamodel */;
			path = 320.xcdatamodeld;
			sourceTree = "<group>";
			versionGroupType = wrapper.xcdatamodel;
		};
		14867D841E7AF4D2001D228A /* 3ca82a0.xcdatamodeld */ = {
			isa = XCVersionGroup;
			children = (
				14867D851E7AF4D2001D228A /* 3ca82a0.xcdatamodel */,
			);
			currentVersion = 14867D851E7AF4D2001D228A /* 3ca82a0.xcdatamodel */;
			path = 3ca82a0.xcdatamodeld;
			sourceTree = "<group>";
			versionGroupType = wrapper.xcdatamodel;
		};
		14867D861E7AF4D2001D228A /* 84.xcdatamodeld */ = {
			isa = XCVersionGroup;
			children = (
				14867D871E7AF4D2001D228A /* 84.xcdatamodel */,
			);
			currentVersion = 14867D871E7AF4D2001D228A /* 84.xcdatamodel */;
			path = 84.xcdatamodeld;
			sourceTree = "<group>";
			versionGroupType = wrapper.xcdatamodel;
		};
		14867D881E7AF4D2001D228A /* Camelcase.xcdatamodeld */ = {
			isa = XCVersionGroup;
			children = (
				14867D891E7AF4D2001D228A /* Demo.xcdatamodel */,
			);
			currentVersion = 14867D891E7AF4D2001D228A /* Demo.xcdatamodel */;
			path = Camelcase.xcdatamodeld;
			sourceTree = "<group>";
			versionGroupType = wrapper.xcdatamodel;
		};
		14867D8A1E7AF4D2001D228A /* Contacts.xcdatamodeld */ = {
			isa = XCVersionGroup;
			children = (
				14867D8B1E7AF4D2001D228A /* Demo.xcdatamodel */,
			);
			currentVersion = 14867D8B1E7AF4D2001D228A /* Demo.xcdatamodel */;
			path = Contacts.xcdatamodeld;
			sourceTree = "<group>";
			versionGroupType = wrapper.xcdatamodel;
		};
		14867D8C1E7AF4D2001D228A /* CustomRelationshipKey.xcdatamodeld */ = {
			isa = XCVersionGroup;
			children = (
				14867D8D1E7AF4D2001D228A /* Demo.xcdatamodel */,
			);
			currentVersion = 14867D8D1E7AF4D2001D228A /* Demo.xcdatamodel */;
			path = CustomRelationshipKey.xcdatamodeld;
			sourceTree = "<group>";
			versionGroupType = wrapper.xcdatamodel;
		};
		14867D8E1E7AF4D2001D228A /* id.xcdatamodeld */ = {
			isa = XCVersionGroup;
			children = (
				14867D8F1E7AF4D2001D228A /* Demo.xcdatamodel */,
			);
			currentVersion = 14867D8F1E7AF4D2001D228A /* Demo.xcdatamodel */;
			path = id.xcdatamodeld;
			sourceTree = "<group>";
			versionGroupType = wrapper.xcdatamodel;
		};
		14867D901E7AF4D2001D228A /* InsertObjectsInParent.xcdatamodeld */ = {
			isa = XCVersionGroup;
			children = (
				14867D911E7AF4D2001D228A /* Demo.xcdatamodel */,
			);
			currentVersion = 14867D911E7AF4D2001D228A /* Demo.xcdatamodel */;
			path = InsertObjectsInParent.xcdatamodeld;
			sourceTree = "<group>";
			versionGroupType = wrapper.xcdatamodel;
		};
		14867D921E7AF4D2001D228A /* Markets.xcdatamodeld */ = {
			isa = XCVersionGroup;
			children = (
				14867D931E7AF4D2001D228A /* Demo.xcdatamodel */,
			);
			currentVersion = 14867D931E7AF4D2001D228A /* Demo.xcdatamodel */;
			path = Markets.xcdatamodeld;
			sourceTree = "<group>";
			versionGroupType = wrapper.xcdatamodel;
		};
		14867D941E7AF4D2001D228A /* Notes.xcdatamodeld */ = {
			isa = XCVersionGroup;
			children = (
				14867D951E7AF4D2001D228A /* Demo.xcdatamodel */,
			);
			currentVersion = 14867D951E7AF4D2001D228A /* Demo.xcdatamodel */;
			path = Notes.xcdatamodeld;
			sourceTree = "<group>";
			versionGroupType = wrapper.xcdatamodel;
		};
		14867D961E7AF4D2001D228A /* NotesB.xcdatamodeld */ = {
			isa = XCVersionGroup;
			children = (
				14867D971E7AF4D2001D228A /* Demo.xcdatamodel */,
			);
			currentVersion = 14867D971E7AF4D2001D228A /* Demo.xcdatamodel */;
			path = NotesB.xcdatamodeld;
			sourceTree = "<group>";
			versionGroupType = wrapper.xcdatamodel;
		};
		14867D981E7AF4D2001D228A /* OrderedSocial.xcdatamodeld */ = {
			isa = XCVersionGroup;
			children = (
				14867D991E7AF4D2001D228A /* Demo.xcdatamodel */,
			);
			currentVersion = 14867D991E7AF4D2001D228A /* Demo.xcdatamodel */;
			path = OrderedSocial.xcdatamodeld;
			sourceTree = "<group>";
			versionGroupType = wrapper.xcdatamodel;
		};
		14867D9A1E7AF4D2001D228A /* Organizations.xcdatamodeld */ = {
			isa = XCVersionGroup;
			children = (
				14867D9B1E7AF4D2001D228A /* Organizations.xcdatamodel */,
			);
			currentVersion = 14867D9B1E7AF4D2001D228A /* Organizations.xcdatamodel */;
			path = Organizations.xcdatamodeld;
			sourceTree = "<group>";
			versionGroupType = wrapper.xcdatamodel;
		};
		14867D9C1E7AF4D2001D228A /* Patients.xcdatamodeld */ = {
			isa = XCVersionGroup;
			children = (
				14867D9D1E7AF4D2001D228A /* Demo.xcdatamodel */,
			);
			currentVersion = 14867D9D1E7AF4D2001D228A /* Demo.xcdatamodel */;
			path = Patients.xcdatamodeld;
			sourceTree = "<group>";
			versionGroupType = wrapper.xcdatamodel;
		};
		14867D9E1E7AF4D2001D228A /* Recursive.xcdatamodeld */ = {
			isa = XCVersionGroup;
			children = (
				14867D9F1E7AF4D2001D228A /* Demo.xcdatamodel */,
			);
			currentVersion = 14867D9F1E7AF4D2001D228A /* Demo.xcdatamodel */;
			path = Recursive.xcdatamodeld;
			sourceTree = "<group>";
			versionGroupType = wrapper.xcdatamodel;
		};
		14867DA01E7AF4D2001D228A /* Social.xcdatamodeld */ = {
			isa = XCVersionGroup;
			children = (
				14867DA11E7AF4D2001D228A /* Demo.xcdatamodel */,
			);
			currentVersion = 14867DA11E7AF4D2001D228A /* Demo.xcdatamodel */;
			path = Social.xcdatamodeld;
			sourceTree = "<group>";
			versionGroupType = wrapper.xcdatamodel;
		};
		14867DA21E7AF4D2001D228A /* Tests.xcdatamodeld */ = {
			isa = XCVersionGroup;
			children = (
				14867DA31E7AF4D2001D228A /* Tests.xcdatamodel */,
			);
			currentVersion = 14867DA31E7AF4D2001D228A /* Tests.xcdatamodel */;
			path = Tests.xcdatamodeld;
			sourceTree = "<group>";
			versionGroupType = wrapper.xcdatamodel;
		};
		14867DA41E7AF4D2001D228A /* ToOne.xcdatamodeld */ = {
			isa = XCVersionGroup;
			children = (
				14867DA51E7AF4D2001D228A /* Demo.xcdatamodel */,
			);
			currentVersion = 14867DA51E7AF4D2001D228A /* Demo.xcdatamodel */;
			path = ToOne.xcdatamodeld;
			sourceTree = "<group>";
			versionGroupType = wrapper.xcdatamodel;
		};
		14867DA61E7AF4D2001D228A /* Unique.xcdatamodeld */ = {
			isa = XCVersionGroup;
			children = (
				14867DA71E7AF4D2001D228A /* Unique.xcdatamodel */,
			);
			currentVersion = 14867DA71E7AF4D2001D228A /* Unique.xcdatamodel */;
			path = Unique.xcdatamodeld;
			sourceTree = "<group>";
			versionGroupType = wrapper.xcdatamodel;
		};
		149FF9E81E808C4400617A63 /* 375.xcdatamodeld */ = {
			isa = XCVersionGroup;
			children = (
				149FF9E91E808C4400617A63 /* 113.xcdatamodel */,
			);
			currentVersion = 149FF9E91E808C4400617A63 /* 113.xcdatamodel */;
			path = 375.xcdatamodeld;
			sourceTree = "<group>";
			versionGroupType = wrapper.xcdatamodel;
		};
		445851A11E87BAF50025434E /* 112.xcdatamodeld */ = {
			isa = XCVersionGroup;
			children = (
				445851A21E87BAF50025434E /* hypbug.xcdatamodel */,
			);
			currentVersion = 445851A21E87BAF50025434E /* hypbug.xcdatamodel */;
			path = 112.xcdatamodeld;
			sourceTree = "<group>";
			versionGroupType = wrapper.xcdatamodel;
		};
		445851A31E87BAF50025434E /* 121.xcdatamodeld */ = {
			isa = XCVersionGroup;
			children = (
				445851A41E87BAF50025434E /* Model.xcdatamodel */,
			);
			currentVersion = 445851A41E87BAF50025434E /* Model.xcdatamodel */;
			path = 121.xcdatamodeld;
			sourceTree = "<group>";
			versionGroupType = wrapper.xcdatamodel;
		};
		445851A51E87BAF50025434E /* 123.xcdatamodeld */ = {
			isa = XCVersionGroup;
			children = (
				445851A61E87BAF50025434E /* Model.xcdatamodel */,
			);
			currentVersion = 445851A61E87BAF50025434E /* Model.xcdatamodel */;
			path = 123.xcdatamodeld;
			sourceTree = "<group>";
			versionGroupType = wrapper.xcdatamodel;
		};
		445851A71E87BAF50025434E /* 129.xcdatamodeld */ = {
			isa = XCVersionGroup;
			children = (
				445851A81E87BAF50025434E /* hypbug.xcdatamodel */,
			);
			currentVersion = 445851A81E87BAF50025434E /* hypbug.xcdatamodel */;
			path = 129.xcdatamodeld;
			sourceTree = "<group>";
			versionGroupType = wrapper.xcdatamodel;
		};
		445851A91E87BAF50025434E /* 137.xcdatamodeld */ = {
			isa = XCVersionGroup;
			children = (
				445851AA1E87BAF50025434E /* hypbug.xcdatamodel */,
			);
			currentVersion = 445851AA1E87BAF50025434E /* hypbug.xcdatamodel */;
			path = 137.xcdatamodeld;
			sourceTree = "<group>";
			versionGroupType = wrapper.xcdatamodel;
		};
		445851AB1E87BAF50025434E /* 140.xcdatamodeld */ = {
			isa = XCVersionGroup;
			children = (
				445851AC1E87BAF50025434E /* smartworkout.xcdatamodel */,
			);
			currentVersion = 445851AC1E87BAF50025434E /* smartworkout.xcdatamodel */;
			path = 140.xcdatamodeld;
			sourceTree = "<group>";
			versionGroupType = wrapper.xcdatamodel;
		};
		445851AD1E87BAF50025434E /* 142.xcdatamodeld */ = {
			isa = XCVersionGroup;
			children = (
				445851AE1E87BAF50025434E /* hypbug.xcdatamodel */,
			);
			currentVersion = 445851AE1E87BAF50025434E /* hypbug.xcdatamodel */;
			path = 142.xcdatamodeld;
			sourceTree = "<group>";
			versionGroupType = wrapper.xcdatamodel;
		};
		445851AF1E87BAF50025434E /* Model.xcdatamodeld */ = {
			isa = XCVersionGroup;
			children = (
				445851B01E87BAF50025434E /* Model.xcdatamodel */,
			);
			currentVersion = 445851B01E87BAF50025434E /* Model.xcdatamodel */;
			path = Model.xcdatamodeld;
			sourceTree = "<group>";
			versionGroupType = wrapper.xcdatamodel;
		};
		445851B11E87BAF50025434E /* Ordered.xcdatamodeld */ = {
			isa = XCVersionGroup;
			children = (
				445851B21E87BAF50025434E /* Ordered.xcdatamodel */,
			);
			currentVersion = 445851B21E87BAF50025434E /* Ordered.xcdatamodel */;
			path = Ordered.xcdatamodeld;
			sourceTree = "<group>";
			versionGroupType = wrapper.xcdatamodel;
		};
		448BE4971E8764FB009677E0 /* RemoteKey.xcdatamodeld */ = {
			isa = XCVersionGroup;
			children = (
				448BE4981E8764FB009677E0 /* RemoteKey.xcdatamodel */,
			);
			currentVersion = 448BE4981E8764FB009677E0 /* RemoteKey.xcdatamodel */;
			path = RemoteKey.xcdatamodeld;
			sourceTree = "<group>";
			versionGroupType = wrapper.xcdatamodel;
		};
		44B5481C1DCF3E18009215FA /* iOSDemo.xcdatamodeld */ = {
			isa = XCVersionGroup;
			children = (
				44B5481D1DCF3E18009215FA /* iOSDemo.xcdatamodel */,
			);
			currentVersion = 44B5481D1DCF3E18009215FA /* iOSDemo.xcdatamodel */;
			path = iOSDemo.xcdatamodeld;
			sourceTree = "<group>";
			versionGroupType = wrapper.xcdatamodel;
		};
		44CFE67C1E87BBE60068185B /* PrimaryKey.xcdatamodeld */ = {
			isa = XCVersionGroup;
			children = (
				44CFE67D1E87BBE60068185B /* PrimaryKey.xcdatamodel */,
			);
			currentVersion = 44CFE67D1E87BBE60068185B /* PrimaryKey.xcdatamodel */;
			path = PrimaryKey.xcdatamodeld;
			sourceTree = "<group>";
			versionGroupType = wrapper.xcdatamodel;
		};
		CC9493F41F375517002167B4 /* 375-to-one.xcdatamodeld */ = {
			isa = XCVersionGroup;
			children = (
				CC9493F51F375517002167B4 /* 375-to-one.xcdatamodel */,
			);
			currentVersion = CC9493F51F375517002167B4 /* 375-to-one.xcdatamodel */;
			path = "375-to-one.xcdatamodeld";
			sourceTree = "<group>";
			versionGroupType = wrapper.xcdatamodel;
		};
/* End XCVersionGroup section */
	};
	rootObject = 146D728B1AB782920058798C /* Project object */;
}<|MERGE_RESOLUTION|>--- conflicted
+++ resolved
@@ -623,14 +623,12 @@
 		44CFE68C1E87BC650068185B /* Inflections.m in Sources */ = {isa = PBXBuildFile; fileRef = 44CFE6861E87BC650068185B /* Inflections.m */; };
 		44CFE68D1E87BC650068185B /* Inflections.m in Sources */ = {isa = PBXBuildFile; fileRef = 44CFE6861E87BC650068185B /* Inflections.m */; };
 		44CFE68E1E87BC650068185B /* Inflections.m in Sources */ = {isa = PBXBuildFile; fileRef = 44CFE6861E87BC650068185B /* Inflections.m */; };
-<<<<<<< HEAD
 		CC9493F11F375251002167B4 /* 417.json in Resources */ = {isa = PBXBuildFile; fileRef = CC9493F01F375251002167B4 /* 417.json */; };
 		CC9493F21F375251002167B4 /* 417.json in Resources */ = {isa = PBXBuildFile; fileRef = CC9493F01F375251002167B4 /* 417.json */; };
 		CC9493F31F375251002167B4 /* 417.json in Resources */ = {isa = PBXBuildFile; fileRef = CC9493F01F375251002167B4 /* 417.json */; };
 		CC9494181F379BE1002167B4 /* 373.json in Resources */ = {isa = PBXBuildFile; fileRef = CC9494171F379BE1002167B4 /* 373.json */; };
 		CC9494191F379BE1002167B4 /* 373.json in Resources */ = {isa = PBXBuildFile; fileRef = CC9494171F379BE1002167B4 /* 373.json */; };
 		CC94941A1F379BE1002167B4 /* 373.json in Resources */ = {isa = PBXBuildFile; fileRef = CC9494171F379BE1002167B4 /* 373.json */; };
-=======
 		CC9493F61F375517002167B4 /* 375-to-one.xcdatamodeld in Sources */ = {isa = PBXBuildFile; fileRef = CC9493F41F375517002167B4 /* 375-to-one.xcdatamodeld */; };
 		CC9493F71F375517002167B4 /* 375-to-one.xcdatamodeld in Sources */ = {isa = PBXBuildFile; fileRef = CC9493F41F375517002167B4 /* 375-to-one.xcdatamodeld */; };
 		CC9493F81F375517002167B4 /* 375-to-one.xcdatamodeld in Sources */ = {isa = PBXBuildFile; fileRef = CC9493F41F375517002167B4 /* 375-to-one.xcdatamodeld */; };
@@ -646,7 +644,6 @@
 		CC9494141F379401002167B4 /* 375-to-one-speeches.json in Resources */ = {isa = PBXBuildFile; fileRef = CC9494131F379401002167B4 /* 375-to-one-speeches.json */; };
 		CC9494151F379401002167B4 /* 375-to-one-speeches.json in Resources */ = {isa = PBXBuildFile; fileRef = CC9494131F379401002167B4 /* 375-to-one-speeches.json */; };
 		CC9494161F379401002167B4 /* 375-to-one-speeches.json in Resources */ = {isa = PBXBuildFile; fileRef = CC9494131F379401002167B4 /* 375-to-one-speeches.json */; };
->>>>>>> dbec3553
 /* End PBXBuildFile section */
 
 /* Begin PBXCopyFilesBuildPhase section */
@@ -929,16 +926,13 @@
 		44CFE67D1E87BBE60068185B /* PrimaryKey.xcdatamodel */ = {isa = PBXFileReference; lastKnownFileType = wrapper.xcdatamodel; path = PrimaryKey.xcdatamodel; sourceTree = "<group>"; };
 		44CFE6851E87BC650068185B /* Inflections.h */ = {isa = PBXFileReference; fileEncoding = 4; lastKnownFileType = sourcecode.c.h; path = Inflections.h; sourceTree = "<group>"; };
 		44CFE6861E87BC650068185B /* Inflections.m */ = {isa = PBXFileReference; fileEncoding = 4; lastKnownFileType = sourcecode.c.objc; path = Inflections.m; sourceTree = "<group>"; };
-<<<<<<< HEAD
 		CC9493F01F375251002167B4 /* 417.json */ = {isa = PBXFileReference; fileEncoding = 4; lastKnownFileType = text.json; path = 417.json; sourceTree = "<group>"; };
 		CC9494171F379BE1002167B4 /* 373.json */ = {isa = PBXFileReference; fileEncoding = 4; lastKnownFileType = text.json; path = 373.json; sourceTree = "<group>"; };
-=======
 		CC9493F51F375517002167B4 /* 375-to-one.xcdatamodel */ = {isa = PBXFileReference; lastKnownFileType = wrapper.xcdatamodel; path = "375-to-one.xcdatamodel"; sourceTree = "<group>"; };
 		CC9493FD1F3755AD002167B4 /* 375-to-one.json */ = {isa = PBXFileReference; fileEncoding = 4; lastKnownFileType = text.json; path = "375-to-one.json"; sourceTree = "<group>"; };
 		CC9494031F3784EB002167B4 /* 375-to-many-series.json */ = {isa = PBXFileReference; fileEncoding = 4; lastKnownFileType = text.json; path = "375-to-many-series.json"; sourceTree = "<group>"; };
 		CC94940F1F37857F002167B4 /* 375-to-many-speeches.json */ = {isa = PBXFileReference; fileEncoding = 4; lastKnownFileType = text.json; path = "375-to-many-speeches.json"; sourceTree = "<group>"; };
 		CC9494131F379401002167B4 /* 375-to-one-speeches.json */ = {isa = PBXFileReference; fileEncoding = 4; lastKnownFileType = text.json; path = "375-to-one-speeches.json"; sourceTree = "<group>"; };
->>>>>>> dbec3553
 		E47FF6201F0002A3004A923A /* Sync+ObjC.swift */ = {isa = PBXFileReference; fileEncoding = 4; lastKnownFileType = sourcecode.swift; path = "Sync+ObjC.swift"; sourceTree = "<group>"; };
 /* End PBXFileReference section */
 
@@ -1175,14 +1169,11 @@
 				14867D331E7AF4D2001D228A /* 320.json */,
 				CC9494171F379BE1002167B4 /* 373.json */,
 				149FF9ED1E808DFB00617A63 /* 375.json */,
-<<<<<<< HEAD
 				CC9493F01F375251002167B4 /* 417.json */,
-=======
 				CC9493FD1F3755AD002167B4 /* 375-to-one.json */,
 				CC9494031F3784EB002167B4 /* 375-to-many-series.json */,
 				CC94940F1F37857F002167B4 /* 375-to-many-speeches.json */,
 				CC9494131F379401002167B4 /* 375-to-one-speeches.json */,
->>>>>>> dbec3553
 				14867D351E7AF4D2001D228A /* bug-113-comments-no-id.json */,
 				14867D361E7AF4D2001D228A /* bug-113-custom_relationship_key_to_one.json */,
 				14867D371E7AF4D2001D228A /* bug-113-stories-comments-no-ids.json */,
