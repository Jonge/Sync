--- conflicted
+++ resolved
@@ -1182,13 +1182,9 @@
 				CC9494131F379401002167B4 /* 375-to-one-speeches.json */,
 				CC9493FD1F3755AD002167B4 /* 375-to-one.json */,
 				149FF9ED1E808DFB00617A63 /* 375.json */,
-<<<<<<< HEAD
-				CC9493F01F375251002167B4 /* 417.json */,
-				143829DA1F8E9782002AD1FC /* 422.json */,
-=======
 				44BBBC711F9F026100590624 /* 412.json */,
 				CC9493F01F375251002167B4 /* 417.json */,
->>>>>>> 7c7cb8ea
+        143829DA1F8E9782002AD1FC /* 422.json */,
 				14867D351E7AF4D2001D228A /* bug-113-comments-no-id.json */,
 				14867D361E7AF4D2001D228A /* bug-113-custom_relationship_key_to_one.json */,
 				14867D371E7AF4D2001D228A /* bug-113-stories-comments-no-ids.json */,
