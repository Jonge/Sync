import CoreData
import NSEntityDescription_SYNCPrimaryKey
import DATAFilter
import NSManagedObject_HYPPropertyMapper
import DATAStack

@objc public class Sync: NSObject {
  /**
   Syncs the entity using the received array of dictionaries, maps one-to-many, many-to-many and one-to-one relationships.
   It also syncs relationships where only the id is present, for example if your model is: Company -> Employee,
   and your employee has a company_id, it will try to sync using that ID instead of requiring you to provide the
   entire company object inside the employees dictionary.
   - parameter changes: The array of dictionaries used in the sync process.
   - parameter entityName: The name of the entity to be synced.
   - parameter dataStack: The DATAStack instance.
   - parameter completion: The completion block, it returns an error if something in the Sync process goes wrong.
   */
  public class func changes(changes: [[String : AnyObject]], inEntityNamed entityName: String, dataStack: DATAStack, completion: ((error: NSError?) -> Void)?) {
    self.changes(changes, inEntityNamed: entityName, predicate: nil, dataStack: dataStack, completion: completion)
  }

  /**
   Syncs the entity using the received array of dictionaries, maps one-to-many, many-to-many and one-to-one relationships.
   It also syncs relationships where only the id is present, for example if your model is: Company -> Employee,
   and your employee has a company_id, it will try to sync using that ID instead of requiring you to provide the
   entire company object inside the employees dictionary.
   - parameter changes: The array of dictionaries used in the sync process.
   - parameter entityName: The name of the entity to be synced.
   - parameter predicate: The predicate used to filter out changes, if you want to exclude some local items to be taken in
   account in the Sync process, you just need to provide this predicate.
   - parameter dataStack: The DATAStack instance.
   - parameter completion: The completion block, it returns an error if something in the Sync process goes wrong.
   */
  public class func changes(changes: [[String : AnyObject]], inEntityNamed entityName: String, predicate: NSPredicate?, dataStack: DATAStack, completion: ((error: NSError?) -> Void)?) {
    dataStack.performInNewBackgroundContext { backgroundContext in
      self.changes(changes, inEntityNamed: entityName, predicate: predicate, parent: nil, inContext: backgroundContext, dataStack: dataStack, completion: completion)
    }
  }

  /**
   Syncs the entity using the received array of dictionaries, maps one-to-many, many-to-many and one-to-one relationships.
   It also syncs relationships where only the id is present, for example if your model is: Company -> Employee,
   and your employee has a company_id, it will try to sync using that ID instead of requiring you to provide the
   entire company object inside the employees dictionary.
   - parameter changes: The array of dictionaries used in the sync process.
   - parameter entityName: The name of the entity to be synced.
   - parameter parent: The parent of the synced items, useful if you are syncing the childs of an object, for example
   an Album has many photos, if this photos don't incldue the album's JSON object, syncing the photos JSON requires
   you to send the parent album to do the proper mapping.
   - parameter dataStack: The DATAStack instance.
   - parameter completion: The completion block, it returns an error if something in the Sync process goes wrong.
   */
  public class func changes(changes: [[String : AnyObject]], inEntityNamed entityName: String, parent: NSManagedObject, dataStack: DATAStack, completion: ((error: NSError?) -> Void)?) {
    dataStack.performInNewBackgroundContext { backgroundContext in
      let safeParent = parent.sync_copyInContext(backgroundContext)
      let entity = NSEntityDescription.entityForName(entityName, inManagedObjectContext: backgroundContext)!
      let relationships = entity.relationshipsWithDestinationEntity(parent.entity)
      var predicate: NSPredicate? = nil

      if let firstRelationship = relationships.first {
        predicate = NSPredicate(format: "%K = %@", firstRelationship.name, safeParent)
      }

      self.changes(changes, inEntityNamed: entityName, predicate: predicate, parent: safeParent, inContext: backgroundContext, dataStack: dataStack, completion: completion)
    }
  }

  /**
   Syncs the entity using the received array of dictionaries, maps one-to-many, many-to-many and one-to-one relationships.
   It also syncs relationships where only the id is present, for example if your model is: Company -> Employee,
   and your employee has a company_id, it will try to sync using that ID instead of requiring you to provide the
   entire company object inside the employees dictionary.
   - parameter changes: The array of dictionaries used in the sync process.
   - parameter entityName: The name of the entity to be synced.
   - parameter predicate: The predicate used to filter out changes, if you want to exclude some local items to be taken in
   account in the Sync process, you just need to provide this predicate.
   - parameter parent: The parent of the synced items, useful if you are syncing the childs of an object, for example
   an Album has many photos, if this photos don't incldue the album's JSON object, syncing the photos JSON requires
   - parameter context: The context where the items will be created, in general this should be a background context.
   - parameter dataStack: The DATAStack instance.
   - parameter completion: The completion block, it returns an error if something in the Sync process goes wrong.
   */
  public class func changes(changes: [[String : AnyObject]], inEntityNamed entityName: String, var predicate: NSPredicate?, parent: NSManagedObject?, inContext context: NSManagedObjectContext, dataStack: DATAStack, completion: ((error: NSError?) -> Void)?) {
    guard let entity = NSEntityDescription.entityForName(entityName, inManagedObjectContext: context) else { abort() }

    let localKey = entity.sync_localKey()
    let remoteKey = entity.sync_remoteKey()
    let shouldLookForParent = parent == nil && predicate == nil

    if let parentEntity = entity.sync_parentEntity() where shouldLookForParent {
      predicate = NSPredicate(format: "%K = nil", parentEntity.name)
    }

    if localKey.isEmpty {
      fatalError("Local primary key not found for entity: \(entityName), add a primary key named remoteID or mark an existing attribute using hyper.isPrimaryKey")
    }

    if remoteKey.isEmpty {
      fatalError("Remote primary key not found for entity: \(entityName), we were looking for id, if your remote ID has a different name consider using hyper.remoteKey to map to the right value")
    }

<<<<<<< HEAD
        var updatedChanges = changes
        /*
        if let predicate = predicate {
            let processedChanges = (changes as NSArray).preprocessForEntityNamed(entityName, predicate: predicate, parent: parent, dataStack: dataStack)
            if processedChanges.count > 0 {
                updatedChanges = processedChanges
            }
        }*/

        if localKey.characters.count == 0 {
            fatalError("Local primary key not found for entity: \(entityName), add a primary key named remoteID or mark an existing attribute using hyper.isPrimaryKey")
        }
=======
    DATAFilter.changes(changes as [AnyObject], inEntityNamed: entityName, predicate: predicate, operations: [.All], localKey: localKey, remoteKey: remoteKey, context: context, inserted: { objectJSON in
      guard let JSON = objectJSON as? [String : AnyObject] else { abort() }
>>>>>>> f03c71b1

      let created = NSEntityDescription.insertNewObjectForEntityForName(entityName, inManagedObjectContext: context)
      created.sync_fillWithDictionary(JSON, parent: parent, dataStack: dataStack)
      }) { objectJSON, updatedObject in
        guard let JSON = objectJSON as? [String : AnyObject] else { abort() }
        updatedObject.sync_fillWithDictionary(JSON, parent: parent, dataStack: dataStack)
    }

<<<<<<< HEAD
        DATAFilter.changes(updatedChanges as [AnyObject], inEntityNamed: entityName, predicate: predicate, operations: [.All], localKey: localKey, remoteKey: remoteKey, context: context, inserted: { objectJSON in
            guard let JSON = objectJSON as? [String : AnyObject] else { abort() }
            let created = NSEntityDescription.insertNewObjectForEntityForName(entityName, inManagedObjectContext: context)
            created.sync_fillWithDictionary(JSON, parent: parent, dataStack: dataStack)
            }) { objectJSON, updatedObject in
                guard let JSON = objectJSON as? [String : AnyObject] else { abort() }
                updatedObject.sync_fillWithDictionary(JSON, parent: parent, dataStack: dataStack)
        }
=======
    var syncError: NSError?
    do {
      try context.save()
    } catch let error as NSError {
      syncError = error
    }
>>>>>>> f03c71b1

    dataStack.persistWithCompletion {
      completion?(error: syncError)
    }
  }
}<|MERGE_RESOLUTION|>--- conflicted
+++ resolved
@@ -5,145 +5,127 @@
 import DATAStack
 
 @objc public class Sync: NSObject {
-  /**
-   Syncs the entity using the received array of dictionaries, maps one-to-many, many-to-many and one-to-one relationships.
-   It also syncs relationships where only the id is present, for example if your model is: Company -> Employee,
-   and your employee has a company_id, it will try to sync using that ID instead of requiring you to provide the
-   entire company object inside the employees dictionary.
-   - parameter changes: The array of dictionaries used in the sync process.
-   - parameter entityName: The name of the entity to be synced.
-   - parameter dataStack: The DATAStack instance.
-   - parameter completion: The completion block, it returns an error if something in the Sync process goes wrong.
-   */
-  public class func changes(changes: [[String : AnyObject]], inEntityNamed entityName: String, dataStack: DATAStack, completion: ((error: NSError?) -> Void)?) {
-    self.changes(changes, inEntityNamed: entityName, predicate: nil, dataStack: dataStack, completion: completion)
-  }
-
-  /**
-   Syncs the entity using the received array of dictionaries, maps one-to-many, many-to-many and one-to-one relationships.
-   It also syncs relationships where only the id is present, for example if your model is: Company -> Employee,
-   and your employee has a company_id, it will try to sync using that ID instead of requiring you to provide the
-   entire company object inside the employees dictionary.
-   - parameter changes: The array of dictionaries used in the sync process.
-   - parameter entityName: The name of the entity to be synced.
-   - parameter predicate: The predicate used to filter out changes, if you want to exclude some local items to be taken in
-   account in the Sync process, you just need to provide this predicate.
-   - parameter dataStack: The DATAStack instance.
-   - parameter completion: The completion block, it returns an error if something in the Sync process goes wrong.
-   */
-  public class func changes(changes: [[String : AnyObject]], inEntityNamed entityName: String, predicate: NSPredicate?, dataStack: DATAStack, completion: ((error: NSError?) -> Void)?) {
-    dataStack.performInNewBackgroundContext { backgroundContext in
-      self.changes(changes, inEntityNamed: entityName, predicate: predicate, parent: nil, inContext: backgroundContext, dataStack: dataStack, completion: completion)
-    }
-  }
-
-  /**
-   Syncs the entity using the received array of dictionaries, maps one-to-many, many-to-many and one-to-one relationships.
-   It also syncs relationships where only the id is present, for example if your model is: Company -> Employee,
-   and your employee has a company_id, it will try to sync using that ID instead of requiring you to provide the
-   entire company object inside the employees dictionary.
-   - parameter changes: The array of dictionaries used in the sync process.
-   - parameter entityName: The name of the entity to be synced.
-   - parameter parent: The parent of the synced items, useful if you are syncing the childs of an object, for example
-   an Album has many photos, if this photos don't incldue the album's JSON object, syncing the photos JSON requires
-   you to send the parent album to do the proper mapping.
-   - parameter dataStack: The DATAStack instance.
-   - parameter completion: The completion block, it returns an error if something in the Sync process goes wrong.
-   */
-  public class func changes(changes: [[String : AnyObject]], inEntityNamed entityName: String, parent: NSManagedObject, dataStack: DATAStack, completion: ((error: NSError?) -> Void)?) {
-    dataStack.performInNewBackgroundContext { backgroundContext in
-      let safeParent = parent.sync_copyInContext(backgroundContext)
-      let entity = NSEntityDescription.entityForName(entityName, inManagedObjectContext: backgroundContext)!
-      let relationships = entity.relationshipsWithDestinationEntity(parent.entity)
-      var predicate: NSPredicate? = nil
-
-      if let firstRelationship = relationships.first {
-        predicate = NSPredicate(format: "%K = %@", firstRelationship.name, safeParent)
-      }
-
-      self.changes(changes, inEntityNamed: entityName, predicate: predicate, parent: safeParent, inContext: backgroundContext, dataStack: dataStack, completion: completion)
-    }
-  }
-
-  /**
-   Syncs the entity using the received array of dictionaries, maps one-to-many, many-to-many and one-to-one relationships.
-   It also syncs relationships where only the id is present, for example if your model is: Company -> Employee,
-   and your employee has a company_id, it will try to sync using that ID instead of requiring you to provide the
-   entire company object inside the employees dictionary.
-   - parameter changes: The array of dictionaries used in the sync process.
-   - parameter entityName: The name of the entity to be synced.
-   - parameter predicate: The predicate used to filter out changes, if you want to exclude some local items to be taken in
-   account in the Sync process, you just need to provide this predicate.
-   - parameter parent: The parent of the synced items, useful if you are syncing the childs of an object, for example
-   an Album has many photos, if this photos don't incldue the album's JSON object, syncing the photos JSON requires
-   - parameter context: The context where the items will be created, in general this should be a background context.
-   - parameter dataStack: The DATAStack instance.
-   - parameter completion: The completion block, it returns an error if something in the Sync process goes wrong.
-   */
-  public class func changes(changes: [[String : AnyObject]], inEntityNamed entityName: String, var predicate: NSPredicate?, parent: NSManagedObject?, inContext context: NSManagedObjectContext, dataStack: DATAStack, completion: ((error: NSError?) -> Void)?) {
-    guard let entity = NSEntityDescription.entityForName(entityName, inManagedObjectContext: context) else { abort() }
-
-    let localKey = entity.sync_localKey()
-    let remoteKey = entity.sync_remoteKey()
-    let shouldLookForParent = parent == nil && predicate == nil
-
-    if let parentEntity = entity.sync_parentEntity() where shouldLookForParent {
-      predicate = NSPredicate(format: "%K = nil", parentEntity.name)
+    /**
+     Syncs the entity using the received array of dictionaries, maps one-to-many, many-to-many and one-to-one relationships.
+     It also syncs relationships where only the id is present, for example if your model is: Company -> Employee,
+     and your employee has a company_id, it will try to sync using that ID instead of requiring you to provide the
+     entire company object inside the employees dictionary.
+     - parameter changes: The array of dictionaries used in the sync process.
+     - parameter entityName: The name of the entity to be synced.
+     - parameter dataStack: The DATAStack instance.
+     - parameter completion: The completion block, it returns an error if something in the Sync process goes wrong.
+     */
+    public class func changes(changes: [[String : AnyObject]], inEntityNamed entityName: String, dataStack: DATAStack, completion: ((error: NSError?) -> Void)?) {
+        self.changes(changes, inEntityNamed: entityName, predicate: nil, dataStack: dataStack, completion: completion)
     }
 
-    if localKey.isEmpty {
-      fatalError("Local primary key not found for entity: \(entityName), add a primary key named remoteID or mark an existing attribute using hyper.isPrimaryKey")
+    /**
+     Syncs the entity using the received array of dictionaries, maps one-to-many, many-to-many and one-to-one relationships.
+     It also syncs relationships where only the id is present, for example if your model is: Company -> Employee,
+     and your employee has a company_id, it will try to sync using that ID instead of requiring you to provide the
+     entire company object inside the employees dictionary.
+     - parameter changes: The array of dictionaries used in the sync process.
+     - parameter entityName: The name of the entity to be synced.
+     - parameter predicate: The predicate used to filter out changes, if you want to exclude some local items to be taken in
+     account in the Sync process, you just need to provide this predicate.
+     - parameter dataStack: The DATAStack instance.
+     - parameter completion: The completion block, it returns an error if something in the Sync process goes wrong.
+     */
+    public class func changes(changes: [[String : AnyObject]], inEntityNamed entityName: String, predicate: NSPredicate?, dataStack: DATAStack, completion: ((error: NSError?) -> Void)?) {
+        dataStack.performInNewBackgroundContext { backgroundContext in
+            self.changes(changes, inEntityNamed: entityName, predicate: predicate, parent: nil, inContext: backgroundContext, dataStack: dataStack, completion: completion)
+        }
     }
 
-    if remoteKey.isEmpty {
-      fatalError("Remote primary key not found for entity: \(entityName), we were looking for id, if your remote ID has a different name consider using hyper.remoteKey to map to the right value")
+    /**
+     Syncs the entity using the received array of dictionaries, maps one-to-many, many-to-many and one-to-one relationships.
+     It also syncs relationships where only the id is present, for example if your model is: Company -> Employee,
+     and your employee has a company_id, it will try to sync using that ID instead of requiring you to provide the
+     entire company object inside the employees dictionary.
+     - parameter changes: The array of dictionaries used in the sync process.
+     - parameter entityName: The name of the entity to be synced.
+     - parameter parent: The parent of the synced items, useful if you are syncing the childs of an object, for example
+     an Album has many photos, if this photos don't incldue the album's JSON object, syncing the photos JSON requires
+     you to send the parent album to do the proper mapping.
+     - parameter dataStack: The DATAStack instance.
+     - parameter completion: The completion block, it returns an error if something in the Sync process goes wrong.
+     */
+    public class func changes(changes: [[String : AnyObject]], inEntityNamed entityName: String, parent: NSManagedObject, dataStack: DATAStack, completion: ((error: NSError?) -> Void)?) {
+        dataStack.performInNewBackgroundContext { backgroundContext in
+            let safeParent = parent.sync_copyInContext(backgroundContext)
+            let entity = NSEntityDescription.entityForName(entityName, inManagedObjectContext: backgroundContext)!
+            let relationships = entity.relationshipsWithDestinationEntity(parent.entity)
+            var predicate: NSPredicate? = nil
+
+            if let firstRelationship = relationships.first {
+                predicate = NSPredicate(format: "%K = %@", firstRelationship.name, safeParent)
+            }
+
+            self.changes(changes, inEntityNamed: entityName, predicate: predicate, parent: safeParent, inContext: backgroundContext, dataStack: dataStack, completion: completion)
+        }
     }
 
-<<<<<<< HEAD
+    /**
+     Syncs the entity using the received array of dictionaries, maps one-to-many, many-to-many and one-to-one relationships.
+     It also syncs relationships where only the id is present, for example if your model is: Company -> Employee,
+     and your employee has a company_id, it will try to sync using that ID instead of requiring you to provide the
+     entire company object inside the employees dictionary.
+     - parameter changes: The array of dictionaries used in the sync process.
+     - parameter entityName: The name of the entity to be synced.
+     - parameter predicate: The predicate used to filter out changes, if you want to exclude some local items to be taken in
+     account in the Sync process, you just need to provide this predicate.
+     - parameter parent: The parent of the synced items, useful if you are syncing the childs of an object, for example
+     an Album has many photos, if this photos don't incldue the album's JSON object, syncing the photos JSON requires
+     - parameter context: The context where the items will be created, in general this should be a background context.
+     - parameter dataStack: The DATAStack instance.
+     - parameter completion: The completion block, it returns an error if something in the Sync process goes wrong.
+     */
+    public class func changes(changes: [[String : AnyObject]], inEntityNamed entityName: String, var predicate: NSPredicate?, parent: NSManagedObject?, inContext context: NSManagedObjectContext, dataStack: DATAStack, completion: ((error: NSError?) -> Void)?) {
+        guard let entity = NSEntityDescription.entityForName(entityName, inManagedObjectContext: context) else { abort() }
+
+        let localKey = entity.sync_localKey()
+        let remoteKey = entity.sync_remoteKey()
+        let shouldLookForParent = parent == nil && predicate == nil
+
+        if let parentEntity = entity.sync_parentEntity() where shouldLookForParent {
+            predicate = NSPredicate(format: "%K = nil", parentEntity.name)
+        }
+
+        if localKey.isEmpty {
+            fatalError("Local primary key not found for entity: \(entityName), add a primary key named remoteID or mark an existing attribute using hyper.isPrimaryKey")
+        }
+
+        if remoteKey.isEmpty {
+            fatalError("Remote primary key not found for entity: \(entityName), we were looking for id, if your remote ID has a different name consider using hyper.remoteKey to map to the right value")
+        }
+
         var updatedChanges = changes
-        /*
         if let predicate = predicate {
             let processedChanges = (changes as NSArray).preprocessForEntityNamed(entityName, predicate: predicate, parent: parent, dataStack: dataStack)
             if processedChanges.count > 0 {
                 updatedChanges = processedChanges
             }
-        }*/
+        }
 
-        if localKey.characters.count == 0 {
-            fatalError("Local primary key not found for entity: \(entityName), add a primary key named remoteID or mark an existing attribute using hyper.isPrimaryKey")
-        }
-=======
-    DATAFilter.changes(changes as [AnyObject], inEntityNamed: entityName, predicate: predicate, operations: [.All], localKey: localKey, remoteKey: remoteKey, context: context, inserted: { objectJSON in
-      guard let JSON = objectJSON as? [String : AnyObject] else { abort() }
->>>>>>> f03c71b1
-
-      let created = NSEntityDescription.insertNewObjectForEntityForName(entityName, inManagedObjectContext: context)
-      created.sync_fillWithDictionary(JSON, parent: parent, dataStack: dataStack)
-      }) { objectJSON, updatedObject in
-        guard let JSON = objectJSON as? [String : AnyObject] else { abort() }
-        updatedObject.sync_fillWithDictionary(JSON, parent: parent, dataStack: dataStack)
-    }
-
-<<<<<<< HEAD
         DATAFilter.changes(updatedChanges as [AnyObject], inEntityNamed: entityName, predicate: predicate, operations: [.All], localKey: localKey, remoteKey: remoteKey, context: context, inserted: { objectJSON in
             guard let JSON = objectJSON as? [String : AnyObject] else { abort() }
+
             let created = NSEntityDescription.insertNewObjectForEntityForName(entityName, inManagedObjectContext: context)
             created.sync_fillWithDictionary(JSON, parent: parent, dataStack: dataStack)
             }) { objectJSON, updatedObject in
                 guard let JSON = objectJSON as? [String : AnyObject] else { abort() }
                 updatedObject.sync_fillWithDictionary(JSON, parent: parent, dataStack: dataStack)
         }
-=======
-    var syncError: NSError?
-    do {
-      try context.save()
-    } catch let error as NSError {
-      syncError = error
+        
+        var syncError: NSError?
+        do {
+            try context.save()
+        } catch let error as NSError {
+            syncError = error
+        }
+        
+        dataStack.persistWithCompletion {
+            completion?(error: syncError)
+        }
     }
->>>>>>> f03c71b1
-
-    dataStack.persistWithCompletion {
-      completion?(error: syncError)
-    }
-  }
 }