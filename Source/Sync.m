#import "Sync.h"

#import "DATAStack.h"
#import "DATAFilter.h"

#import "NSDictionary+ANDYSafeValue.h"
#import "NSManagedObject+HYPPropertyMapper.h"
#import "NSString+HYPNetworking.h"
#import "NSEntityDescription+SYNCPrimaryKey.h"
#import "NSManagedObject+Sync.h"
#import "NSEntityDescription+Sync.h"

@implementation Sync

+ (void)changes:(NSArray *)changes
  inEntityNamed:(NSString *)entityName
      dataStack:(DATAStack *)dataStack
     completion:(void (^)(NSError *error))completion {
    [self changes:changes
    inEntityNamed:entityName
        predicate:nil
        dataStack:dataStack
       completion:completion];
}

+ (void)changes:(NSArray *)changes
  inEntityNamed:(NSString *)entityName
      predicate:(NSPredicate *)predicate
      dataStack:(DATAStack *)dataStack
     completion:(void (^)(NSError *error))completion {
    [dataStack performInNewBackgroundContext:^(NSManagedObjectContext *backgroundContext) {

        [self changes:changes
        inEntityNamed:entityName
            predicate:predicate
               parent:nil
            inContext:backgroundContext
            dataStack:dataStack
           completion:completion];
    }];
}

+ (void)changes:(NSArray *)changes
  inEntityNamed:(NSString *)entityName
         parent:(NSManagedObject *)parent
      dataStack:(DATAStack *)dataStack
     completion:(void (^)(NSError *error))completion {
    [dataStack performInNewBackgroundContext:^(NSManagedObjectContext *backgroundContext) {

        NSError *error = nil;
        NSManagedObject *safeParent = [parent sync_copyInContext:backgroundContext
                                                           error:&error];
        NSPredicate *predicate = [NSPredicate predicateWithFormat:@"%K = %@", [parent.entity.name lowercaseString], safeParent];

        [self changes:changes
        inEntityNamed:entityName
            predicate:predicate
               parent:safeParent
            inContext:backgroundContext
            dataStack:dataStack
           completion:completion];
    }];
}

+ (void)changes:(NSArray *)changes
  inEntityNamed:(NSString *)entityName
      predicate:(NSPredicate *)predicate
         parent:(NSManagedObject *)parent
      inContext:(NSManagedObjectContext *)context
      dataStack:(DATAStack *)dataStack
     completion:(void (^)(NSError *error))completion {
    NSEntityDescription *entity = [NSEntityDescription entityForName:entityName
                                              inManagedObjectContext:context];

    NSString *localKey = [entity sync_localKey];
    NSParameterAssert(localKey);

    NSString *remoteKey = [entity sync_remoteKey];
    NSParameterAssert(remoteKey);

<<<<<<< HEAD
    if (!parent && !predicate) {
=======
    BOOL shouldLookForParent = (!parent && !predicate);
    if (shouldLookForParent) {
>>>>>>> 070748cd
        NSRelationshipDescription *parentEntity = [entity sync_parentEntity];
        if (parentEntity) {
            predicate = [NSPredicate predicateWithFormat:@"%K = nil", parentEntity.name];
        }
    }

    [DATAFilter changes:changes
          inEntityNamed:entityName
               localKey:localKey
              remoteKey:remoteKey
                context:context
              predicate:predicate
               inserted:^(NSDictionary *objectJSON) {
                   NSError *error = nil;
                   NSManagedObject *created = [NSEntityDescription insertNewObjectForEntityForName:entityName
                                                                            inManagedObjectContext:context];
                   [created hyp_fillWithDictionary:objectJSON];
                   [created sync_processRelationshipsUsingDictionary:objectJSON
                                                           andParent:parent
                                                           dataStack:dataStack
                                                               error:&error];
               } updated:^(NSDictionary *objectJSON, NSManagedObject *updatedObject) {
                   NSError *error = nil;
                   [updatedObject hyp_fillWithDictionary:objectJSON];
                   [updatedObject sync_processRelationshipsUsingDictionary:objectJSON
                                                                 andParent:parent
                                                                 dataStack:dataStack
                                                                     error:&error];
               }];

    NSError *error = nil;
    [context save:&error];

    [dataStack persistWithCompletion:^{
        if (completion) {
            completion(error);
        }
    }];
}

@end<|MERGE_RESOLUTION|>--- conflicted
+++ resolved
@@ -78,12 +78,8 @@
     NSString *remoteKey = [entity sync_remoteKey];
     NSParameterAssert(remoteKey);
 
-<<<<<<< HEAD
-    if (!parent && !predicate) {
-=======
     BOOL shouldLookForParent = (!parent && !predicate);
     if (shouldLookForParent) {
->>>>>>> 070748cd
         NSRelationshipDescription *parentEntity = [entity sync_parentEntity];
         if (parentEntity) {
             predicate = [NSPredicate predicateWithFormat:@"%K = nil", parentEntity.name];
