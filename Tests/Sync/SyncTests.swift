--- conflicted
+++ resolved
@@ -1359,7 +1359,6 @@
         try! dataStack.drop()
     }
 
-<<<<<<< HEAD
     // MARK: - Issue 237 => https://github.com/hyperoslo/Sync/issues/237
 
     func testIssue237() {
@@ -1385,8 +1384,8 @@
 
         XCTAssertNotNil(member?.value(forKey: "group"))
         XCTAssertNotNil(member?.value(forKey: "team"))
-        
-=======
+    }
+
     // https://github.com/SyncDB/Sync/issues/265
 
     func test265() {
@@ -1414,7 +1413,6 @@
         XCTAssertEqual(Helper.countForEntity("Article", inContext:dataStack.mainContext), 2)
         XCTAssertEqual(Helper.countForEntity("ArticleTag", inContext:dataStack.mainContext), 1)
 
->>>>>>> a1ccf7d2
         try! dataStack.drop()
     }
 }