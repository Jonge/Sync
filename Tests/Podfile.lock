PODS:
<<<<<<< HEAD
  - DATAStack (3.0.3):
=======
  - DATAStack (3.0.4):
>>>>>>> a1c7f2c8
    - NSObject-HYPTesting (~> 1.2)
  - NSDictionary-ANDYSafeValue (0.3)
  - NSJSONSerialization-ANDYJSONFile (1.1)
  - NSManagedObject-ANDYMapChanges (0.7):
    - NSManagedObject-ANDYObjectIDs
  - NSManagedObject-ANDYObjectIDs (0.4)
  - NSManagedObject-HYPPropertyMapper (2.11):
    - NSString-HYPNetworking (~> 0.1)
  - NSObject-HYPTesting (1.2)
  - NSString-HYPNetworking (0.2)

DEPENDENCIES:
  - DATAStack
  - NSDictionary-ANDYSafeValue
  - NSJSONSerialization-ANDYJSONFile
  - NSManagedObject-ANDYMapChanges
  - NSManagedObject-HYPPropertyMapper

SPEC CHECKSUMS:
<<<<<<< HEAD
  DATAStack: d7054277b408620d6aa5bb724553a7dfa5643c3b
=======
  DATAStack: de58e278b0487ff5a508d158cc74dd8b5e302389
>>>>>>> a1c7f2c8
  NSDictionary-ANDYSafeValue: c15ff39a6b1b82a52ea277c64520c7b574715afc
  NSJSONSerialization-ANDYJSONFile: 4a92ca174d5ccde13015e853e9eb62440459b478
  NSManagedObject-ANDYMapChanges: f0c6279bbe3e66acfb7192f2d0b5435fab3c082a
  NSManagedObject-ANDYObjectIDs: 4c7ef6e26eb927e291360ebd12d95b812f746304
  NSManagedObject-HYPPropertyMapper: 8d9a5c7921d13bf9203e59bf4a34639eeda4e8af
  NSObject-HYPTesting: fadde70c75061b731b313c390e20777aed0a914d
  NSString-HYPNetworking: db2792b0333bc385fd999acaf59737a2b56bcedc

COCOAPODS: 0.36.3<|MERGE_RESOLUTION|>--- conflicted
+++ resolved
@@ -1,9 +1,5 @@
 PODS:
-<<<<<<< HEAD
-  - DATAStack (3.0.3):
-=======
   - DATAStack (3.0.4):
->>>>>>> a1c7f2c8
     - NSObject-HYPTesting (~> 1.2)
   - NSDictionary-ANDYSafeValue (0.3)
   - NSJSONSerialization-ANDYJSONFile (1.1)
@@ -23,11 +19,7 @@
   - NSManagedObject-HYPPropertyMapper
 
 SPEC CHECKSUMS:
-<<<<<<< HEAD
-  DATAStack: d7054277b408620d6aa5bb724553a7dfa5643c3b
-=======
   DATAStack: de58e278b0487ff5a508d158cc74dd8b5e302389
->>>>>>> a1c7f2c8
   NSDictionary-ANDYSafeValue: c15ff39a6b1b82a52ea277c64520c7b574715afc
   NSJSONSerialization-ANDYJSONFile: 4a92ca174d5ccde13015e853e9eb62440459b478
   NSManagedObject-ANDYMapChanges: f0c6279bbe3e66acfb7192f2d0b5435fab3c082a
