--- conflicted
+++ resolved
@@ -5,15 +5,11 @@
 class AppDelegate: UIResponder, UIApplicationDelegate {
 
     var window: UIWindow?
-<<<<<<< HEAD
     var dataStack: DATAStack? {
         get {
             return DATAStack(modelName: "AppNet_Swift")
         }
     }
-=======
-    lazy var dataStack: DATAStack = DATAStack(modelName: "AppNet_Swift")
->>>>>>> 047b3130
 
     func application(application: UIApplication, didFinishLaunchingWithOptions launchOptions: [NSObject: AnyObject]?) -> Bool {
         UIApplication.sharedApplication().setStatusBarStyle(UIStatusBarStyle.LightContent, animated: true)
@@ -22,13 +18,8 @@
 
         window = UIWindow(frame: UIScreen.mainScreen().bounds)
 
-<<<<<<< HEAD
         let initialViewController = ViewController(dataStack: dataStack!)
         let navigationController = UINavigationController(rootViewController: initialViewController)
-=======
-        let initialViewController = ViewController(dataStack: dataStack)
-        var navigationController = UINavigationController(rootViewController: initialViewController)
->>>>>>> 047b3130
 
         window!.rootViewController = navigationController
         window!.makeKeyAndVisible()
