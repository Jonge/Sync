--- conflicted
+++ resolved
@@ -1,10 +1,6 @@
 PODS:
   - DATASource (2.1)
-<<<<<<< HEAD
-  - DATAStack (3.0.3):
-=======
   - DATAStack (3.0.4):
->>>>>>> a1c7f2c8
     - NSObject-HYPTesting (~> 1.2)
   - NSDictionary-ANDYSafeValue (0.3)
   - NSManagedObject-ANDYMapChanges (0.7):
@@ -13,21 +9,15 @@
   - NSManagedObject-HYPPropertyMapper (2.11):
     - NSString-HYPNetworking (~> 0.1)
   - NSObject-HYPTesting (1.2)
-  - NSString-ANDYSizes (2.0)
   - NSString-HYPNetworking (0.2)
   - Sync (0.6):
-<<<<<<< HEAD
-    - DATAStack (~> 3.0.3)
-=======
     - DATAStack (~> 3.0.4)
->>>>>>> a1c7f2c8
     - NSDictionary-ANDYSafeValue (~> 0.3)
     - NSManagedObject-ANDYMapChanges (~> 0.7)
     - NSManagedObject-HYPPropertyMapper (~> 2.11)
 
 DEPENDENCIES:
   - DATASource
-  - NSString-ANDYSizes
   - Sync (from `../../`)
 
 EXTERNAL SOURCES:
@@ -36,22 +26,13 @@
 
 SPEC CHECKSUMS:
   DATASource: 013d7a7d4c378b5a67b880de7b7f2a29f701eeab
-<<<<<<< HEAD
-  DATAStack: d7054277b408620d6aa5bb724553a7dfa5643c3b
-=======
   DATAStack: de58e278b0487ff5a508d158cc74dd8b5e302389
->>>>>>> a1c7f2c8
   NSDictionary-ANDYSafeValue: c15ff39a6b1b82a52ea277c64520c7b574715afc
   NSManagedObject-ANDYMapChanges: f0c6279bbe3e66acfb7192f2d0b5435fab3c082a
   NSManagedObject-ANDYObjectIDs: 4c7ef6e26eb927e291360ebd12d95b812f746304
   NSManagedObject-HYPPropertyMapper: 8d9a5c7921d13bf9203e59bf4a34639eeda4e8af
   NSObject-HYPTesting: fadde70c75061b731b313c390e20777aed0a914d
-  NSString-ANDYSizes: 40605b9c6542cd9b8e186fd3f9081b3645848603
   NSString-HYPNetworking: db2792b0333bc385fd999acaf59737a2b56bcedc
-<<<<<<< HEAD
-  Sync: 3d34a62f6cd81d74b766f16a448457abd48e40dc
-=======
   Sync: 994c990afdd22bfa8b90137ebb4ff0fa91381c22
->>>>>>> a1c7f2c8
 
 COCOAPODS: 0.36.3